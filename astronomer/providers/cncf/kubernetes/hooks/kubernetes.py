--- conflicted
+++ resolved
@@ -1,12 +1,7 @@
-<<<<<<< HEAD
-import warnings
-from typing import Any, Dict
-=======
 from __future__ import annotations
 
 import warnings
 from typing import Any
->>>>>>> 671aa933
 
 import aiofiles
 from airflow.exceptions import AirflowException
@@ -37,19 +32,11 @@
     Use :class: `~airflow.providers.cncf.kubernetes.hooks.kubernetes.AsyncKubernetesHook` instead
     """
 
-<<<<<<< HEAD
-    def __init__(self, *args, **kwargs):
-        warnings.warn(
-            (
-                "This module is deprecated and will be removed in 2.0.0."
-                "Please use `airflow.providers.cncf.kubernetes.hooks.kubernetes.AsyncKubernetesHook`",
-=======
     def __init__(self, *args: Any, **kwargs: Any) -> None:
         warnings.warn(
             (
                 "This module is deprecated and will be removed in 2.0.0."
                 "Please use `airflow.providers.cncf.kubernetes.hooks.kubernetes.AsyncKubernetesHook`"
->>>>>>> 671aa933
             ),
             DeprecationWarning,
             stacklevel=2,
