from typing import Any, Dict, Optional

from botocore.exceptions import ClientError

from astronomer.providers.amazon.aws.hooks.base_aws_async import AwsBaseHookAsync


class EmrContainerHookAsync(AwsBaseHookAsync):
    """
    The EmrContainerHookAsync interact with AWS EMR EKS Virtual Cluster
    to run, poll jobs and return job status
    Additional arguments (such as ``aws_conn_id``) may be specified and
    are passed down to the underlying AwsBaseHook.

    :param virtual_cluster_id: Cluster ID of the EMR on EKS virtual cluster
    :type virtual_cluster_id: str
    """

    def __init__(self, virtual_cluster_id: str, *args: Any, **kwargs: Any) -> None:
        kwargs["client_type"] = "emr-containers"
        kwargs["resource_type"] = "emr-containers"
        super().__init__(*args, **kwargs)
        self.virtual_cluster_id = virtual_cluster_id

    async def check_job_status(self, job_id: str) -> Any:
        """
        Fetch the status of submitted job run. Returns None or one of valid query states.

        :param job_id: Id of submitted job run
        """
        async with await self.get_client_async() as client:
            try:
                response = await client.describe_job_run(
                    virtualClusterId=self.virtual_cluster_id,
                    id=job_id,
                )
                if "jobRun" in response and "state" in response["jobRun"]:
                    return response["jobRun"]["state"]
                else:
                    return None
            except ClientError as e:
                raise e


<<<<<<< HEAD
class EmrJobFlowHookAsync(AwsBaseHookAsync):
    """
    EmrJobFlowHookAsync is wrapper Interact with AWS EMR.Using Aiobotocore client makes API
    call to get cluster-level details by job_flow_id.

    Additional arguments (such as ``aws_conn_id``) may be specified and
    are passed down to the underlying AwsBaseHookAsync.
    """

    def __init__(self, *args: Any, **kwargs: Any) -> None:
        kwargs["client_type"] = "emr"
        super().__init__(*args, **kwargs)

    async def get_cluster_details(self, job_flow_id: str) -> Dict[str, Any]:
        """
        Using Aiobotocore client makes API call to ``describe_cluster`` get the cluster
        details, from cluster details fetch the cluster status

        :param job_flow_id: job_flow_id to check the state of cluster
        """
        async with await self.get_client_async() as client:
            try:
                response: Dict[str, Any] = await client.describe_cluster(ClusterId=job_flow_id)
=======
class EmrStepSensorHookAsync(AwsBaseHookAsync):
    """
    A thin wrapper to interact with AWS EMR API

    Additional arguments may be specified and are passed down to the underlying AwsBaseHook.

    For more details see here.
        - airflow.providers.amazon.aws.hooks.base_aws.AwsBaseHook
    """

    def __init__(self, job_flow_id: str, step_id: str, *args: Any, **kwargs: Any) -> None:
        kwargs["client_type"] = "emr"
        kwargs["resource_type"] = "emr-containers"
        super().__init__(*args, **kwargs)
        self.job_flow_id = job_flow_id
        self.step_id = step_id

    async def emr_describe_step(self) -> Dict[str, Any]:
        """
        Make an API call with boto3 and get details about the cluster step.

        For AWS API definition see here::
            https://boto3.amazonaws.com/v1/documentation/api/latest/reference/services/emr.html#EMR.Client.describe_step

        :return: AWS EMR.Client.describe_step Api response Dict
        """
        async with await self.get_client_async() as client:
            try:
                response: Dict[str, Any] = await client.describe_step(
                    ClusterId=self.job_flow_id, StepId=self.step_id
                )
                self.log.debug(f"Response from AwsBaseHookAsync: {response}")
>>>>>>> f4b3e6e9
                return response
            except ClientError as error:
                raise error

    @staticmethod
    def state_from_response(response: Dict[str, Any]) -> str:
        """
        Get state from response dictionary.

        :param response: response from AWS API
<<<<<<< HEAD
        :return: current state of the cluster
        """
        cluster_state: str = response["Cluster"]["Status"]["State"]
        return cluster_state
=======
        :return: execution state of the cluster step
        """
        state: str = response["Step"]["Status"]["State"]
        return state
>>>>>>> f4b3e6e9

    @staticmethod
    def failure_message_from_response(response: Dict[str, Any]) -> Optional[str]:
        """
        Get failure message from response dictionary.

<<<<<<< HEAD
        :param response: response from EMR AWS API
        """
        cluster_status = response["Cluster"]["Status"]
        state_change_reason = cluster_status.get("StateChangeReason")
        print("state_change_reason ", state_change_reason)
        if state_change_reason:
            print("state_change_reason.get('Code', 'No code') ", state_change_reason.get("Code", "No code"))
            print(
                "state_change_reason.get('Message', 'No code') ",
                state_change_reason.get("Message", "unknown"),
            )
            return (
                f"for code: {state_change_reason.get('Code', 'No code')} "
                f"with message {state_change_reason.get('Message', 'Unknown')}"
=======
        :param response: response from AWS API
        :return: failure message
        """
        fail_details = response["Step"]["Status"].get("FailureDetails")
        if fail_details:
            return (
                f"for reason {fail_details.get('Reason')} with message {fail_details.get('Message')} "
                f"and log file {fail_details.get('LogFile')}"
>>>>>>> f4b3e6e9
            )
        return None<|MERGE_RESOLUTION|>--- conflicted
+++ resolved
@@ -42,31 +42,6 @@
                 raise e
 
 
-<<<<<<< HEAD
-class EmrJobFlowHookAsync(AwsBaseHookAsync):
-    """
-    EmrJobFlowHookAsync is wrapper Interact with AWS EMR.Using Aiobotocore client makes API
-    call to get cluster-level details by job_flow_id.
-
-    Additional arguments (such as ``aws_conn_id``) may be specified and
-    are passed down to the underlying AwsBaseHookAsync.
-    """
-
-    def __init__(self, *args: Any, **kwargs: Any) -> None:
-        kwargs["client_type"] = "emr"
-        super().__init__(*args, **kwargs)
-
-    async def get_cluster_details(self, job_flow_id: str) -> Dict[str, Any]:
-        """
-        Using Aiobotocore client makes API call to ``describe_cluster`` get the cluster
-        details, from cluster details fetch the cluster status
-
-        :param job_flow_id: job_flow_id to check the state of cluster
-        """
-        async with await self.get_client_async() as client:
-            try:
-                response: Dict[str, Any] = await client.describe_cluster(ClusterId=job_flow_id)
-=======
 class EmrStepSensorHookAsync(AwsBaseHookAsync):
     """
     A thin wrapper to interact with AWS EMR API
@@ -99,7 +74,6 @@
                     ClusterId=self.job_flow_id, StepId=self.step_id
                 )
                 self.log.debug(f"Response from AwsBaseHookAsync: {response}")
->>>>>>> f4b3e6e9
                 return response
             except ClientError as error:
                 raise error
@@ -110,24 +84,67 @@
         Get state from response dictionary.
 
         :param response: response from AWS API
-<<<<<<< HEAD
-        :return: current state of the cluster
-        """
-        cluster_state: str = response["Cluster"]["Status"]["State"]
-        return cluster_state
-=======
         :return: execution state of the cluster step
         """
         state: str = response["Step"]["Status"]["State"]
         return state
->>>>>>> f4b3e6e9
 
     @staticmethod
     def failure_message_from_response(response: Dict[str, Any]) -> Optional[str]:
         """
         Get failure message from response dictionary.
 
-<<<<<<< HEAD
+        :param response: response from AWS API
+        :return: failure message
+        """
+        fail_details = response["Step"]["Status"].get("FailureDetails")
+        if fail_details:
+            return (
+                f"for reason {fail_details.get('Reason')} with message {fail_details.get('Message')} "
+                f"and log file {fail_details.get('LogFile')}"
+            )
+        return None
+
+
+class EmrJobFlowHookAsync(AwsBaseHookAsync):
+    """
+    EmrJobFlowHookAsync is wrapper Interact with AWS EMR.Using Aiobotocore client makes API
+    call to get cluster-level details by job_flow_id.
+    Additional arguments (such as ``aws_conn_id``) may be specified and
+    are passed down to the underlying AwsBaseHookAsync.
+    """
+
+    def __init__(self, *args: Any, **kwargs: Any) -> None:
+        kwargs["client_type"] = "emr"
+        super().__init__(*args, **kwargs)
+
+    async def get_cluster_details(self, job_flow_id: str) -> Dict[str, Any]:
+        """
+        Using Aiobotocore client makes API call to ``describe_cluster`` get the cluster
+        details, from cluster details fetch the cluster status
+        :param job_flow_id: job_flow_id to check the state of cluster
+        """
+        async with await self.get_client_async() as client:
+            try:
+                response: Dict[str, Any] = await client.describe_cluster(ClusterId=job_flow_id)
+                return response
+            except ClientError as error:
+                raise error
+
+    @staticmethod
+    def state_from_response(response: Dict[str, Any]) -> str:
+        """
+        Get state from response dictionary.
+        :param response: response from AWS API
+        :return: current state of the cluster
+        """
+        cluster_state: str = response["Cluster"]["Status"]["State"]
+        return cluster_state
+
+    @staticmethod
+    def failure_message_from_response(response: Dict[str, Any]) -> Optional[str]:
+        """
+        Get failure message from response dictionary.
         :param response: response from EMR AWS API
         """
         cluster_status = response["Cluster"]["Status"]
@@ -142,15 +159,5 @@
             return (
                 f"for code: {state_change_reason.get('Code', 'No code')} "
                 f"with message {state_change_reason.get('Message', 'Unknown')}"
-=======
-        :param response: response from AWS API
-        :return: failure message
-        """
-        fail_details = response["Step"]["Status"].get("FailureDetails")
-        if fail_details:
-            return (
-                f"for reason {fail_details.get('Reason')} with message {fail_details.get('Message')} "
-                f"and log file {fail_details.get('LogFile')}"
->>>>>>> f4b3e6e9
             )
         return None