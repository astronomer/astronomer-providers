from typing import TYPE_CHECKING, Any, Dict, cast

from airflow.exceptions import AirflowException
from airflow.providers.amazon.aws.operators.redshift_sql import RedshiftSQLOperator

from astronomer.providers.amazon.aws.hooks.redshift_data import RedshiftDataHook
from astronomer.providers.amazon.aws.triggers.redshift_sql import RedshiftSQLTrigger

if TYPE_CHECKING:
    from airflow.utils.context import Context


class RedshiftSQLOperatorAsync(RedshiftSQLOperator):
    """
    Executes SQL Statements against an Amazon Redshift cluster
    """

    def __init__(
        self,
        *,
        poll_interval: float = 5,
        **kwargs: Any,
    ) -> None:
        self.poll_interval = poll_interval
        super().__init__(**kwargs)

    def execute(self, context: "Context") -> None:
        redshift_data_hook = RedshiftDataHook(aws_conn_id=self.redshift_conn_id)
<<<<<<< HEAD
        query_ids, response = redshift_data_hook.execute_query(sql=self.sql, params=self.params)
        if response.get("status") == "error":
            self.execute_complete({}, response)
            return
=======
        query_ids = redshift_data_hook.execute_query(sql=cast(str, self.sql), params=self.params)
>>>>>>> 57480fc9
        self.defer(
            timeout=self.execution_timeout,
            trigger=RedshiftSQLTrigger(
                task_id=self.task_id,
                polling_period_seconds=self.poll_interval,
                aws_conn_id=self.redshift_conn_id,
                query_ids=query_ids,
            ),
            method_name="execute_complete",
        )

    def execute_complete(
        self, context: Dict[Any, Any], event: Any = None
    ) -> None:  # pylint: disable=unused-argument
        """
        Callback for when the trigger fires - returns immediately.
        Relies on trigger to throw an exception, otherwise it assumes execution was
        successful.
        """
        if event:
            if "status" in event and event["status"] == "error":
                msg = "{0}".format(event["message"])
                raise AirflowException(msg)
            elif "status" in event and event["status"] == "success":
                self.log.info("%s completed successfully.", self.task_id)
                return None
        else:
            self.log.info("%s completed successfully.", self.task_id)
            return None<|MERGE_RESOLUTION|>--- conflicted
+++ resolved
@@ -26,14 +26,10 @@
 
     def execute(self, context: "Context") -> None:
         redshift_data_hook = RedshiftDataHook(aws_conn_id=self.redshift_conn_id)
-<<<<<<< HEAD
-        query_ids, response = redshift_data_hook.execute_query(sql=self.sql, params=self.params)
+        query_ids, response = redshift_data_hook.execute_query(sql=cast(str, self.sql), params=self.params)
         if response.get("status") == "error":
             self.execute_complete({}, response)
             return
-=======
-        query_ids = redshift_data_hook.execute_query(sql=cast(str, self.sql), params=self.params)
->>>>>>> 57480fc9
         self.defer(
             timeout=self.execution_timeout,
             trigger=RedshiftSQLTrigger(
