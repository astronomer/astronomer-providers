from typing import Any, Dict

from airflow import AirflowException
<<<<<<< HEAD
from airflow.providers.amazon.aws.sensors.emr import (
    EmrContainerSensor,
    EmrJobFlowSensor,
)

from astronomer.providers.amazon.aws.triggers.emr import (
    EmrContainerSensorTrigger,
    EmrJobFlowSensorTrigger,
=======
from airflow.providers.amazon.aws.sensors.emr import EmrContainerSensor, EmrStepSensor

from astronomer.providers.amazon.aws.triggers.emr import (
    EmrContainerSensorTrigger,
    EmrStepSensorTrigger,
>>>>>>> f4b3e6e9
)


class EmrContainerSensorAsync(EmrContainerSensor):
    """
    EmrContainerSensorAsync is async version of EmrContainerSensor,
    Asks for the state of the job run until it reaches a failure state or success state.
    If the job run fails, the task will fail.

    :param virtual_cluster_id: Reference Emr cluster id
    :param job_id: job_id to check the state
    :param max_retries: Number of times to poll for query state before
        returning the current state, defaults to None
    :param aws_conn_id: aws connection to use, defaults to ``aws_default``
    :param poll_interval: Time in seconds to wait between two consecutive call to
        check query status on athena, defaults to 10
    """

    def execute(self, context: Dict[Any, Any]) -> None:
        """Defers trigger class to poll for state of the job run until it reaches a failure state or success state"""
        self.defer(
            timeout=self.execution_timeout,
            trigger=EmrContainerSensorTrigger(
                virtual_cluster_id=self.virtual_cluster_id,
                job_id=self.job_id,
                max_retries=self.max_retries,
                aws_conn_id=self.aws_conn_id,
                poll_interval=self.poll_interval,
            ),
            method_name="execute_complete",
        )

    def execute_complete(self, context: Dict[Any, Any], event: Dict[str, str]) -> None:
        """
        Callback for when the trigger fires - returns immediately.
        Relies on trigger to throw an exception, otherwise it assumes execution was
        successful.
        """
        if event:
            if event["status"] == "error":
                raise AirflowException(event["message"])
            self.log.info(event["message"])
        return None


<<<<<<< HEAD
class EmrJobFlowSensorAsync(EmrJobFlowSensor):
    """
    Async EMR Job flow sensor polls for the cluster state until it reaches
    any of the target states.
    If it fails the sensor errors, failing the task.

    With the default target states, sensor waits cluster to be terminated.
    When target_states is set to ['RUNNING', 'WAITING'] sensor waits
    until job flow to be ready (after 'STARTING' and 'BOOTSTRAPPING' states)

    :param job_flow_id: job_flow_id to check the state of cluster
    :param target_states: the target states, sensor waits until
        job flow reaches any of these states
    :param failed_states: the failure states, sensor fails when
        job flow reaches any of these states
    """

    def __init__(
        self,
        *,
        poll_interval: float = 5,
        **kwargs: Any,
    ):
        self.poll_interval = poll_interval
        super().__init__(**kwargs)

    def execute(self, context: Dict[Any, Any]) -> None:
        """Defers trigger class to poll for state of the job run until it reaches a failure state or success state"""
        self.defer(
            timeout=self.execution_timeout,
            trigger=EmrJobFlowSensorTrigger(
                job_flow_id=self.job_flow_id,
                aws_conn_id=self.aws_conn_id,
                target_states=self.target_states,
                failed_states=self.failed_states,
                poll_interval=self.poll_interval,
=======
class EmrStepSensorAsync(EmrStepSensor):
    """
    Async (deferring) version of EmrStepSensor

    Asks for the state of the step until it reaches any of the target states.
    If the sensor errors out, then the task will fail
    With the default target states, sensor waits step to be COMPLETED.

    For more details see
        - https://boto3.amazonaws.com/v1/documentation/api/latest/reference/services/emr.html#EMR.Client.describe_step

    :param job_flow_id: job_flow_id which contains the step check the state of
    :param step_id: step to check the state of
    :param target_states: the target states, sensor waits until
        step reaches any of these states
    :param failed_states: the failure states, sensor fails when
        step reaches any of these states
    """

    def execute(self, context: Dict[str, Any]) -> None:
        """Deferred and give control to trigger"""
        self.defer(
            timeout=self.execution_timeout,
            trigger=EmrStepSensorTrigger(
                job_flow_id=self.job_flow_id,
                step_id=self.step_id,
                target_states=self.target_states,
                failed_states=self.failed_states,
                aws_conn_id=self.aws_conn_id,
                poke_interval=self.poke_interval,
>>>>>>> f4b3e6e9
            ),
            method_name="execute_complete",
        )

<<<<<<< HEAD
    def execute_complete(self, context: Dict[Any, Any], event: Dict[str, str]) -> None:
=======
    def execute_complete(self, context: Dict[str, Any], event: Dict[str, Any]) -> None:
>>>>>>> f4b3e6e9
        """
        Callback for when the trigger fires - returns immediately.
        Relies on trigger to throw an exception, otherwise it assumes execution was
        successful.
        """
        if event:
            if event["status"] == "error":
                raise AirflowException(event["message"])
<<<<<<< HEAD
            self.log.info(event["message"])
        return None
=======

            self.log.info(f"{event.get('message')}")
            self.log.info(f"{self.job_flow_id} completed successfully.")
>>>>>>> f4b3e6e9
<|MERGE_RESOLUTION|>--- conflicted
+++ resolved
@@ -1,22 +1,16 @@
 from typing import Any, Dict
 
 from airflow import AirflowException
-<<<<<<< HEAD
 from airflow.providers.amazon.aws.sensors.emr import (
     EmrContainerSensor,
     EmrJobFlowSensor,
+    EmrStepSensor,
 )
 
 from astronomer.providers.amazon.aws.triggers.emr import (
     EmrContainerSensorTrigger,
     EmrJobFlowSensorTrigger,
-=======
-from airflow.providers.amazon.aws.sensors.emr import EmrContainerSensor, EmrStepSensor
-
-from astronomer.providers.amazon.aws.triggers.emr import (
-    EmrContainerSensorTrigger,
     EmrStepSensorTrigger,
->>>>>>> f4b3e6e9
 )
 
 
@@ -62,13 +56,59 @@
         return None
 
 
-<<<<<<< HEAD
+class EmrStepSensorAsync(EmrStepSensor):
+    """
+    Async (deferring) version of EmrStepSensor
+
+    Asks for the state of the step until it reaches any of the target states.
+    If the sensor errors out, then the task will fail
+    With the default target states, sensor waits step to be COMPLETED.
+
+    For more details see
+        - https://boto3.amazonaws.com/v1/documentation/api/latest/reference/services/emr.html#EMR.Client.describe_step
+
+    :param job_flow_id: job_flow_id which contains the step check the state of
+    :param step_id: step to check the state of
+    :param target_states: the target states, sensor waits until
+        step reaches any of these states
+    :param failed_states: the failure states, sensor fails when
+        step reaches any of these states
+    """
+
+    def execute(self, context: Dict[str, Any]) -> None:
+        """Deferred and give control to trigger"""
+        self.defer(
+            timeout=self.execution_timeout,
+            trigger=EmrStepSensorTrigger(
+                job_flow_id=self.job_flow_id,
+                step_id=self.step_id,
+                target_states=self.target_states,
+                failed_states=self.failed_states,
+                aws_conn_id=self.aws_conn_id,
+                poke_interval=self.poke_interval,
+            ),
+            method_name="execute_complete",
+        )
+
+    def execute_complete(self, context: Dict[str, Any], event: Dict[str, Any]) -> None:
+        """
+        Callback for when the trigger fires - returns immediately.
+        Relies on trigger to throw an exception, otherwise it assumes execution was
+        successful.
+        """
+        if event:
+            if event["status"] == "error":
+                raise AirflowException(event["message"])
+
+            self.log.info(f"{event.get('message')}")
+            self.log.info(f"{self.job_flow_id} completed successfully.")
+
+
 class EmrJobFlowSensorAsync(EmrJobFlowSensor):
     """
     Async EMR Job flow sensor polls for the cluster state until it reaches
     any of the target states.
     If it fails the sensor errors, failing the task.
-
     With the default target states, sensor waits cluster to be terminated.
     When target_states is set to ['RUNNING', 'WAITING'] sensor waits
     until job flow to be ready (after 'STARTING' and 'BOOTSTRAPPING' states)
@@ -99,47 +139,11 @@
                 target_states=self.target_states,
                 failed_states=self.failed_states,
                 poll_interval=self.poll_interval,
-=======
-class EmrStepSensorAsync(EmrStepSensor):
-    """
-    Async (deferring) version of EmrStepSensor
-
-    Asks for the state of the step until it reaches any of the target states.
-    If the sensor errors out, then the task will fail
-    With the default target states, sensor waits step to be COMPLETED.
-
-    For more details see
-        - https://boto3.amazonaws.com/v1/documentation/api/latest/reference/services/emr.html#EMR.Client.describe_step
-
-    :param job_flow_id: job_flow_id which contains the step check the state of
-    :param step_id: step to check the state of
-    :param target_states: the target states, sensor waits until
-        step reaches any of these states
-    :param failed_states: the failure states, sensor fails when
-        step reaches any of these states
-    """
-
-    def execute(self, context: Dict[str, Any]) -> None:
-        """Deferred and give control to trigger"""
-        self.defer(
-            timeout=self.execution_timeout,
-            trigger=EmrStepSensorTrigger(
-                job_flow_id=self.job_flow_id,
-                step_id=self.step_id,
-                target_states=self.target_states,
-                failed_states=self.failed_states,
-                aws_conn_id=self.aws_conn_id,
-                poke_interval=self.poke_interval,
->>>>>>> f4b3e6e9
             ),
             method_name="execute_complete",
         )
 
-<<<<<<< HEAD
     def execute_complete(self, context: Dict[Any, Any], event: Dict[str, str]) -> None:
-=======
-    def execute_complete(self, context: Dict[str, Any], event: Dict[str, Any]) -> None:
->>>>>>> f4b3e6e9
         """
         Callback for when the trigger fires - returns immediately.
         Relies on trigger to throw an exception, otherwise it assumes execution was
@@ -148,11 +152,5 @@
         if event:
             if event["status"] == "error":
                 raise AirflowException(event["message"])
-<<<<<<< HEAD
             self.log.info(event["message"])
-        return None
-=======
-
-            self.log.info(f"{event.get('message')}")
-            self.log.info(f"{self.job_flow_id} completed successfully.")
->>>>>>> f4b3e6e9
+        return None