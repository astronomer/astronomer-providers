--- conflicted
+++ resolved
@@ -4,11 +4,7 @@
 import logging
 import os
 import uuid
-<<<<<<< HEAD
 from datetime import datetime, timedelta
-=======
-from datetime import datetime
->>>>>>> f31f5335
 from typing import TYPE_CHECKING
 
 from airflow import DAG, settings
@@ -46,10 +42,7 @@
     "region_name": AWS_DEFAULT_REGION,
 }
 SAGEMAKER_CONN_ID = os.getenv("SAGEMAKER_CONN_ID", "aws_sagemaker_async_conn")
-<<<<<<< HEAD
 EXECUTION_TIMEOUT = int(os.getenv("EXECUTION_TIMEOUT", 6))
-=======
->>>>>>> f31f5335
 
 DATASET = """
         9.0,0.38310254472482347,0.37403058828333824,0.3701814549305645,0.07801528813477883,0.0501548182716372,-0.09208298947092397,0.2957496481406288,0.0,1.0,0.0
