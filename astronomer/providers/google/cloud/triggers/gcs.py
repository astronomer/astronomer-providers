import asyncio
import logging
<<<<<<< HEAD
from datetime import datetime
from typing import Any, AsyncIterator, Dict, Tuple
=======
import os
from datetime import datetime
from typing import Any, AsyncIterator, Dict, List, Optional, Set, Tuple
>>>>>>> d244d5ae

from aiohttp import ClientSession
from airflow.triggers.base import BaseTrigger, TriggerEvent
from airflow.utils import timezone

from astronomer.providers.google.cloud.hooks.gcs import GCSHookAsync

log = logging.getLogger(__name__)


class GCSBlobTrigger(BaseTrigger):
    """
    A trigger that fires and it finds the requested file or folder present in the given bucket.

    :param bucket: the bucket in the google cloud storage where the objects are residing.
    :param object_name: the file or folder present in the bucket
    :param google_cloud_conn_id: reference to the Google Connection
    :param polling_period_seconds: polling period in seconds to check for file/folder
    """

    def __init__(
        self,
        bucket: str,
        object_name: str,
        polling_period_seconds: float,
        google_cloud_conn_id: str,
        hook_params: Dict[str, Any],
    ):
        super().__init__()
        self.bucket = bucket
        self.object_name = object_name
        self.polling_period_seconds = polling_period_seconds
        self.google_cloud_conn_id: str = google_cloud_conn_id
        self.hook_params = hook_params

    def serialize(self) -> Tuple[str, Dict[str, Any]]:
        """
        Serializes GCSBlobTrigger arguments and classpath.
        """
        return (
            "astronomer.providers.google.cloud.triggers.gcs.GCSBlobTrigger",
            {
                "bucket": self.bucket,
                "object_name": self.object_name,
                "polling_period_seconds": self.polling_period_seconds,
                "google_cloud_conn_id": self.google_cloud_conn_id,
                "hook_params": self.hook_params,
            },
        )

    async def run(self) -> AsyncIterator["TriggerEvent"]:  # type: ignore[override]
        """
        Simple loop until the relevant file/folder is found.
        """
        try:
            hook = self._get_async_hook()
            while True:
                res = await self._object_exists(
                    hook=hook, bucket_name=self.bucket, object_name=self.object_name
                )
                if res == "success":
                    yield TriggerEvent({"status": "success", "message": res})
                    return
                await asyncio.sleep(self.polling_period_seconds)
        except Exception as e:
            yield TriggerEvent({"status": "error", "message": str(e)})
            return

    def _get_async_hook(self) -> GCSHookAsync:
        return GCSHookAsync(gcp_conn_id=self.google_cloud_conn_id, **self.hook_params)

    async def _object_exists(self, hook: GCSHookAsync, bucket_name: str, object_name: str) -> str:
        """
        Checks for the existence of a file in Google Cloud Storage.
        :param bucket_name: The Google Cloud Storage bucket where the object is.
        :param object_name: The name of the blob_name to check in the Google cloud
            storage bucket.
        """
        async with ClientSession() as s:
            client = await hook.get_storage_client(s)
            bucket = client.get_bucket(bucket_name)
            object_response = await bucket.blob_exists(blob_name=object_name)
            if object_response:
                res = "success"
            else:
                res = "pending"
            return res


<<<<<<< HEAD
class GCSCheckBlobUpdateTimeTrigger(BaseTrigger):
    """
    A trigger Makes an async call to GCS and check whether the object is updated in blob.

    :param bucket: google cloud storage bucket name cloud storage where the objects are residing.
    :param object_name: the file or folder present in the bucket
    :param ts: datetime object
    :param polling_period_seconds: polling period in seconds to check for file/folder
    :param google_cloud_conn_id: reference to the Google Connection
    :param hook_params: DIct object has delegate_to and impersonation_chain
=======
class GCSPrefixBlobTrigger(GCSBlobTrigger):
    """
     A trigger that fires and it looks for all the objects in the given bucket
     which matches the given prefix if not found sleep for certain interval and checks again.

    :param bucket: the bucket in the google cloud storage where the objects are residing.
    :param prefix: The prefix of the blob_names to match in the Google cloud storage bucket
    :param google_cloud_conn_id: reference to the Google Connection
    :param polling_period_seconds: polling period in seconds to check
>>>>>>> d244d5ae
    """

    def __init__(
        self,
        bucket: str,
<<<<<<< HEAD
        object_name: str,
        ts: datetime,
        polling_period_seconds: float,
        google_cloud_conn_id: str,
        hook_params: dict,
    ):
        super().__init__()
        self.bucket = bucket
        self.object_name = object_name
        self.ts = ts
        self.polling_period_seconds = polling_period_seconds
        self.google_cloud_conn_id: str = google_cloud_conn_id
        self.hook_params = hook_params

    def serialize(self) -> Tuple[str, Dict[str, Any]]:
        """
        Serializes GCSCheckBlobUpdateTimeTrigger arguments and classpath.
        """
        return (
            "astronomer.providers.google.cloud.triggers.gcs.GCSCheckBlobUpdateTimeTrigger",
            {
                "bucket": self.bucket,
                "object_name": self.object_name,
                "ts": self.ts,
=======
        prefix: str,
        polling_period_seconds: float,
        google_cloud_conn_id: str,
        hook_params: Dict[str, Any],
    ):
        super().__init__(
            bucket=bucket,
            object_name=prefix,
            polling_period_seconds=polling_period_seconds,
            google_cloud_conn_id=google_cloud_conn_id,
            hook_params=hook_params,
        )
        self.prefix = prefix

    def serialize(self) -> Tuple[str, Dict[str, Any]]:
        """
        Serializes GCSPrefixBlobTrigger arguments and classpath.
        """
        return (
            "astronomer.providers.google.cloud.triggers.gcs.GCSPrefixBlobTrigger",
            {
                "bucket": self.bucket,
                "prefix": self.prefix,
>>>>>>> d244d5ae
                "polling_period_seconds": self.polling_period_seconds,
                "google_cloud_conn_id": self.google_cloud_conn_id,
                "hook_params": self.hook_params,
            },
        )

<<<<<<< HEAD
    async def run(self) -> AsyncIterator["TriggerEvent"]:
        try:
            hook = self._get_async_hook()
            while True:
                status, res = await self._is_blob_updated_after(
                    hook=hook, bucket_name=self.bucket, object_name=self.object_name, ts=self.ts
                )
                if status:
                    yield TriggerEvent(res)
=======
    async def run(self) -> AsyncIterator["TriggerEvent"]:  # type: ignore[override]
        """
        Simple loop until the matches are found for the given prefix on the bucket..
        """
        try:
            hook = self._get_async_hook()
            while True:
                res = await self._list_blobs_with_prefix(
                    hook=hook, bucket_name=self.bucket, prefix=self.prefix
                )
                if len(res) > 0:
                    yield TriggerEvent(
                        {"status": "success", "message": "Successfully completed", "matches": res}
                    )
>>>>>>> d244d5ae
                    return
                await asyncio.sleep(self.polling_period_seconds)
        except Exception as e:
            yield TriggerEvent({"status": "error", "message": str(e)})
            return

<<<<<<< HEAD
    def _get_async_hook(self) -> GCSHookAsync:
        return GCSHookAsync(gcp_conn_id=self.google_cloud_conn_id, **self.hook_params)

    async def _is_blob_updated_after(
        self, hook: GCSHookAsync, bucket_name: str, object_name: str, ts: datetime
    ) -> Tuple[bool, Dict[str, Any]]:
        """
        Checks if object in blob object is updated.

        :hook: GCSHookAsync Hook class
        :param bucket_name: The Google Cloud Storage bucket where the object is.
        :param object_name: The name of the blob_name to check in the Google cloud
            storage bucket.
        """
        async with Session() as s:
            client = await hook.get_storage_client(s)
            bucket = client.get_bucket(bucket_name)
            blob = await bucket.get_blob(blob_name=object_name)
            if blob is None:
                res = {
                    "message": f"Object ({object_name}) not found in Bucket ({bucket_name})",
                    "status": "error",
                }
                return True, res
            """
             Blob updated time is in string format so converting the string datetime to datetime object to
             compare the last updated time
            """
            blob_updated_time = datetime.strptime(blob.updated, '%Y-%m-%dT%H:%M:%S.%fZ').replace(
                tzinfo=timezone.utc
            )
            if blob_updated_time is not None:
                if not ts.tzinfo:
                    ts = ts.replace(tzinfo=timezone.utc)
                self.log.info("Verify object date: %s > %s", blob_updated_time, ts)
                if blob_updated_time > ts:
                    return True, {"status": "success", "message": "success"}
            return False, {"status": "pending", "message": "pending"}
=======
    async def _list_blobs_with_prefix(self, hook: GCSHookAsync, bucket_name: str, prefix: str) -> List[str]:
        """
        Returns list of blobs which matches the given prefix for the given bucket.

        :param bucket_name: The Google Cloud Storage bucket where the object is.
        :param prefix: The prefix of the blob_names to match in the Google cloud
            storage bucket.
        """
        async with ClientSession() as session:
            client = await hook.get_storage_client(session)
            bucket = client.get_bucket(bucket_name)
            object_response = await bucket.list_blobs(prefix=prefix)
            return object_response


class GCSUploadSessionTrigger(GCSPrefixBlobTrigger):
    """
    Checks for changes in the number of objects at prefix in Google Cloud Storage
    bucket and returns Trigger Event if the inactivity period has passed with no
    increase in the number of objects.

    :param bucket: The Google Cloud Storage bucket where the objects are.
        expected.
    :param prefix: The name of the prefix to check in the Google cloud
        storage bucket.
    :param polling_period_seconds: polling period in seconds to check
    :param inactivity_period: The total seconds of inactivity to designate
        an upload session is over. Note, this mechanism is not real time and
        this operator may not return until a interval after this period
        has passed with no additional objects sensed.
    :param min_objects: The minimum number of objects needed for upload session
        to be considered valid.
    :param previous_objects: The set of object ids found during the last poke.
    :param allow_delete: Should this sensor consider objects being deleted
        between intervals valid behavior. If true a warning message will be logged
        when this happens. If false an error will be raised.
    :param google_cloud_conn_id: The connection ID to use when connecting
        to Google Cloud Storage.
    """

    def __init__(
        self,
        bucket: str,
        prefix: str,
        polling_period_seconds: float,
        google_cloud_conn_id: str,
        hook_params: Dict[str, Any],
        inactivity_period: float = 60 * 60,
        min_objects: int = 1,
        previous_objects: Optional[Set[str]] = None,
        allow_delete: bool = True,
    ):
        super().__init__(
            bucket=bucket,
            prefix=prefix,
            polling_period_seconds=polling_period_seconds,
            google_cloud_conn_id=google_cloud_conn_id,
            hook_params=hook_params,
        )
        self.inactivity_period = inactivity_period
        self.min_objects = min_objects
        self.previous_objects = previous_objects if previous_objects else set()
        self.inactivity_seconds = 0.0
        self.allow_delete = allow_delete
        self.last_activity_time: Optional[datetime] = None

    def serialize(self) -> Tuple[str, Dict[str, Any]]:
        """
        Serializes GCSUploadSessionTrigger arguments and classpath.
        """
        return (
            "astronomer.providers.google.cloud.triggers.gcs.GCSUploadSessionTrigger",
            {
                "bucket": self.bucket,
                "prefix": self.prefix,
                "polling_period_seconds": self.polling_period_seconds,
                "google_cloud_conn_id": self.google_cloud_conn_id,
                "hook_params": self.hook_params,
                "inactivity_period": self.inactivity_period,
                "min_objects": self.min_objects,
                "previous_objects": self.previous_objects,
                "allow_delete": self.allow_delete,
            },
        )

    async def run(self) -> AsyncIterator["TriggerEvent"]:  # type: ignore[override]
        """
        Simple loop until no change in any new files or deleted in list blob is
        found for the inactivity_period.
        """
        try:
            hook = self._get_async_hook()
            while True:
                list_blobs = await self._list_blobs_with_prefix(
                    hook=hook, bucket_name=self.bucket, prefix=self.prefix
                )
                res = self._is_bucket_updated(set(list_blobs))
                if res["status"] == "success":
                    yield TriggerEvent(res)
                    return
                elif res["status"] == "error":
                    yield TriggerEvent(res)
                    return
                await asyncio.sleep(self.polling_period_seconds)
        except Exception as e:
            yield TriggerEvent({"status": "error", "message": str(e)})
            return

    def _get_time(self) -> datetime:
        """
        This is just a wrapper of datetime.datetime.now to simplify mocking in the
        unittests.
        """
        return datetime.now()

    def _is_bucket_updated(self, current_objects: Set[str]) -> Dict[str, str]:
        """
        Checks whether new objects have been uploaded and the inactivity_period
        has passed and updates the state of the sensor accordingly.

        :param current_objects: set of object ids in bucket during last check.
        """
        current_num_objects = len(current_objects)
        if current_objects > self.previous_objects:
            # When new objects arrived, reset the inactivity_seconds
            # and update previous_objects for the next check interval.
            self.log.info(
                "New objects found at %s resetting last_activity_time.",
                os.path.join(self.bucket, self.prefix),
            )
            self.log.debug("New objects: %s", "\n".join(current_objects - self.previous_objects))
            self.last_activity_time = self._get_time()
            self.inactivity_seconds = 0
            self.previous_objects = current_objects
            return {"status": "pending"}

        if self.previous_objects - current_objects:
            # During the last interval check objects were deleted.
            if self.allow_delete:
                self.previous_objects = current_objects
                self.last_activity_time = self._get_time()
                self.log.warning(
                    "%s Objects were deleted during the last interval."
                    " Updating the file counter and resetting last_activity_time.",
                    self.previous_objects - current_objects,
                )
                return {"status": "pending"}
            return {
                "status": "error",
                "message": "Illegal behavior: objects were deleted in between check intervals",
            }
        if self.last_activity_time:
            self.inactivity_seconds = (self._get_time() - self.last_activity_time).total_seconds()
        else:
            # Handles the first check where last inactivity time is None.
            self.last_activity_time = self._get_time()
            self.inactivity_seconds = 0

        if self.inactivity_seconds >= self.inactivity_period:
            path = os.path.join(self.bucket, self.prefix)

            if current_num_objects >= self.min_objects:
                success_message = (
                    "SUCCESS: Sensor found %s objects at %s. Waited at least %s "
                    "seconds, with no new objects dropped."
                )
                self.log.info(success_message, current_num_objects, path, self.inactivity_seconds)
                return {
                    "status": "success",
                    "message": success_message % (current_num_objects, path, self.inactivity_seconds),
                }

            error_message = "FAILURE: Inactivity Period passed, not enough objects found in %s"
            self.log.error(error_message, path)
            return {"status": "error", "message": error_message % path}
        return {"status": "pending"}
>>>>>>> d244d5ae
<|MERGE_RESOLUTION|>--- conflicted
+++ resolved
@@ -1,431 +1,656 @@
+#
+# Licensed to the Apache Software Foundation (ASF) under one
+# or more contributor license agreements.  See the NOTICE file
+# distributed with this work for additional information
+# regarding copyright ownership.  The ASF licenses this file
+# to you under the Apache License, Version 2.0 (the
+# "License"); you may not use this file except in compliance
+# with the License.  You may obtain a copy of the License at
+#
+#   http://www.apache.org/licenses/LICENSE-2.0
+#
+# Unless required by applicable law or agreed to in writing,
+# software distributed under the License is distributed on an
+# "AS IS" BASIS, WITHOUT WARRANTIES OR CONDITIONS OF ANY
+# KIND, either express or implied.  See the License for the
+# specific language governing permissions and limitations
+# under the License.
+
+
 import asyncio
-import logging
-<<<<<<< HEAD
-from datetime import datetime
-from typing import Any, AsyncIterator, Dict, Tuple
-=======
-import os
-from datetime import datetime
-from typing import Any, AsyncIterator, Dict, List, Optional, Set, Tuple
->>>>>>> d244d5ae
-
-from aiohttp import ClientSession
-from airflow.triggers.base import BaseTrigger, TriggerEvent
-from airflow.utils import timezone
+from datetime import datetime, timedelta
+from unittest import mock
+
+import pytest
+from airflow.triggers.base import TriggerEvent
+from gcloud.aio.storage import Bucket, Storage
 
 from astronomer.providers.google.cloud.hooks.gcs import GCSHookAsync
-
-log = logging.getLogger(__name__)
-
-
-class GCSBlobTrigger(BaseTrigger):
-    """
-    A trigger that fires and it finds the requested file or folder present in the given bucket.
-
-    :param bucket: the bucket in the google cloud storage where the objects are residing.
-    :param object_name: the file or folder present in the bucket
-    :param google_cloud_conn_id: reference to the Google Connection
-    :param polling_period_seconds: polling period in seconds to check for file/folder
-    """
-
-    def __init__(
-        self,
-        bucket: str,
-        object_name: str,
-        polling_period_seconds: float,
-        google_cloud_conn_id: str,
-        hook_params: Dict[str, Any],
-    ):
-        super().__init__()
-        self.bucket = bucket
-        self.object_name = object_name
-        self.polling_period_seconds = polling_period_seconds
-        self.google_cloud_conn_id: str = google_cloud_conn_id
-        self.hook_params = hook_params
-
-    def serialize(self) -> Tuple[str, Dict[str, Any]]:
-        """
-        Serializes GCSBlobTrigger arguments and classpath.
-        """
-        return (
-            "astronomer.providers.google.cloud.triggers.gcs.GCSBlobTrigger",
+from astronomer.providers.google.cloud.triggers.gcs import (
+    GCSBlobTrigger,
+    GCSCheckBlobUpdateTimeTrigger,
+    GCSPrefixBlobTrigger,
+    GCSUploadSessionTrigger,
+)
+
+TEST_BUCKET = "TEST_BUCKET"
+TEST_OBJECT = "TEST_OBJECT"
+TEST_PREFIX = "TEST_PREFIX"
+TEST_GCP_CONN_ID = "TEST_GCP_CONN_ID"
+TEST_POLLING_INTERVAL = 3.0
+TEST_DAG_ID = "unit_tests_gcs_sensor"
+TEST_HOOK_PARAMS = {}
+TEST_INACTIVITY_PERIOD = 5.0
+TEST_MIN_OBJECTS = 1
+TEST_ALLOW_DELETE = True
+TEST_PREVIOUS_OBJECTS = {"a", "ab"}
+TEST_TS_OBJECT = datetime.utcnow()
+
+
+def test_gcs_blob_trigger_serialization():
+    """
+    Asserts that the GCSBlobTrigger correctly serializes its arguments
+    and classpath.
+    """
+    trigger = GCSBlobTrigger(
+        TEST_BUCKET,
+        TEST_OBJECT,
+        TEST_POLLING_INTERVAL,
+        TEST_GCP_CONN_ID,
+        TEST_HOOK_PARAMS,
+    )
+    classpath, kwargs = trigger.serialize()
+    assert classpath == "astronomer.providers.google.cloud.triggers.gcs.GCSBlobTrigger"
+    assert kwargs == {
+        "bucket": TEST_BUCKET,
+        "object_name": TEST_OBJECT,
+        "polling_period_seconds": TEST_POLLING_INTERVAL,
+        "google_cloud_conn_id": TEST_GCP_CONN_ID,
+        "hook_params": TEST_HOOK_PARAMS,
+    }
+
+
+@pytest.mark.asyncio
+@mock.patch("astronomer.providers.google.cloud.triggers.gcs.GCSBlobTrigger._object_exists")
+async def test_gcs_blob_trigger_success(mock_object_exists):
+    """
+    Tests that the GCSBlobTrigger is success case
+    """
+    mock_object_exists.return_value = "success"
+
+    trigger = GCSBlobTrigger(
+        TEST_BUCKET,
+        TEST_OBJECT,
+        TEST_POLLING_INTERVAL,
+        TEST_GCP_CONN_ID,
+        TEST_HOOK_PARAMS,
+    )
+
+    task = [i async for i in trigger.run()]
+    assert len(task) == 1
+    assert TriggerEvent({"status": "success", "message": "success"}) in task
+
+
+@pytest.mark.asyncio
+@mock.patch("astronomer.providers.google.cloud.triggers.gcs.GCSBlobTrigger._object_exists")
+async def test_gcs_blob_trigger_pending(mock_object_exists):
+    """
+    Test that GCSBlobTrigger is in loop if file isn't found.
+    """
+    mock_object_exists.return_value = "pending"
+
+    trigger = GCSBlobTrigger(
+        TEST_BUCKET,
+        TEST_OBJECT,
+        TEST_POLLING_INTERVAL,
+        TEST_GCP_CONN_ID,
+        TEST_HOOK_PARAMS,
+    )
+    task = asyncio.create_task(trigger.run().__anext__())
+    await asyncio.sleep(0.5)
+
+    # TriggerEvent was not returned
+    assert task.done() is False
+    asyncio.get_event_loop().stop()
+
+
+@pytest.mark.asyncio
+@mock.patch("astronomer.providers.google.cloud.triggers.gcs.GCSBlobTrigger._object_exists")
+async def test_gcs_blob_trigger_exception(mock_object_exists):
+    """
+    Tests the GCSBlobTrigger does fire if there is an exception.
+    """
+    mock_object_exists.side_effect = mock.AsyncMock(side_effect=Exception("Test exception"))
+    trigger = GCSBlobTrigger(
+        bucket=TEST_BUCKET,
+        object_name=TEST_OBJECT,
+        polling_period_seconds=TEST_POLLING_INTERVAL,
+        google_cloud_conn_id=TEST_GCP_CONN_ID,
+        hook_params=TEST_HOOK_PARAMS,
+    )
+    task = [i async for i in trigger.run()]
+    assert len(task) == 1
+    assert TriggerEvent({"status": "error", "message": "Test exception"}) in task
+
+
+@pytest.mark.asyncio
+@pytest.mark.parametrize(
+    "exists,response",
+    [
+        (True, "success"),
+        (False, "pending"),
+    ],
+)
+async def test_object_exists(exists, response):
+    """
+    Tests to check if a particular object in Google Cloud Storage
+    is found or not
+    """
+    hook = mock.AsyncMock(GCSHookAsync)
+    storage = mock.AsyncMock(Storage)
+    hook.get_storage_client.return_value = storage
+    bucket = mock.AsyncMock(Bucket)
+    storage.get_bucket.return_value = bucket
+    bucket.blob_exists.return_value = exists
+    trigger = GCSBlobTrigger(
+        bucket=TEST_BUCKET,
+        object_name=TEST_OBJECT,
+        polling_period_seconds=TEST_POLLING_INTERVAL,
+        google_cloud_conn_id=TEST_GCP_CONN_ID,
+        hook_params=TEST_HOOK_PARAMS,
+    )
+    res = await trigger._object_exists(hook, TEST_BUCKET, TEST_OBJECT)
+    assert res == response
+    bucket.blob_exists.assert_called_once_with(blob_name=TEST_OBJECT)
+
+
+def test_gcs_prefix_blob_trigger_serialization():
+    """
+    Asserts that the GCSPrefixBlobTrigger correctly serializes its arguments
+    and classpath.
+    """
+    trigger = GCSPrefixBlobTrigger(
+        TEST_BUCKET,
+        TEST_PREFIX,
+        TEST_POLLING_INTERVAL,
+        TEST_GCP_CONN_ID,
+        TEST_HOOK_PARAMS,
+    )
+    classpath, kwargs = trigger.serialize()
+    assert classpath == "astronomer.providers.google.cloud.triggers.gcs.GCSPrefixBlobTrigger"
+    assert kwargs == {
+        "bucket": TEST_BUCKET,
+        "prefix": TEST_PREFIX,
+        "polling_period_seconds": TEST_POLLING_INTERVAL,
+        "google_cloud_conn_id": TEST_GCP_CONN_ID,
+        "hook_params": TEST_HOOK_PARAMS,
+    }
+
+
+@pytest.mark.asyncio
+@mock.patch("astronomer.providers.google.cloud.triggers.gcs.GCSPrefixBlobTrigger._list_blobs_with_prefix")
+async def test_gcs_prefix_blob_trigger_success(mock_list_blobs_with_prefixs):
+    """
+    Tests that the GCSPrefixBlobTrigger is success case
+    """
+    mock_list_blobs_with_prefixs.return_value = ["success"]
+
+    trigger = GCSPrefixBlobTrigger(
+        TEST_BUCKET,
+        TEST_PREFIX,
+        TEST_POLLING_INTERVAL,
+        TEST_GCP_CONN_ID,
+        TEST_HOOK_PARAMS,
+    )
+
+    task = [i async for i in trigger.run()]
+    assert len(task) == 1
+    assert (
+        TriggerEvent({"status": "success", "message": "Successfully completed", "matches": ["success"]})
+        in task
+    )
+
+
+@pytest.mark.asyncio
+@mock.patch("astronomer.providers.google.cloud.triggers.gcs.GCSPrefixBlobTrigger._list_blobs_with_prefix")
+async def test_gcs_prefix_blob_trigger_exception(mock_list_blobs_with_prefixs):
+    """
+    Tests the GCSPrefixBlobTrigger does fire if there is an exception.
+    """
+    mock_list_blobs_with_prefixs.side_effect = mock.AsyncMock(side_effect=Exception("Test exception"))
+    trigger = GCSPrefixBlobTrigger(
+        bucket=TEST_BUCKET,
+        prefix=TEST_PREFIX,
+        polling_period_seconds=TEST_POLLING_INTERVAL,
+        google_cloud_conn_id=TEST_GCP_CONN_ID,
+        hook_params=TEST_HOOK_PARAMS,
+    )
+    task = [i async for i in trigger.run()]
+    assert len(task) == 1
+    assert TriggerEvent({"status": "error", "message": "Test exception"}) in task
+
+
+@pytest.mark.asyncio
+@mock.patch("astronomer.providers.google.cloud.triggers.gcs.GCSPrefixBlobTrigger._list_blobs_with_prefix")
+async def test_gcs_prefix_blob_trigger_pending(mock_list_blobs_with_prefixs):
+    """
+    Test that GCSPrefixBlobTrigger is in loop if file isn't found.
+    """
+    mock_list_blobs_with_prefixs.return_value = []
+
+    trigger = GCSPrefixBlobTrigger(
+        TEST_BUCKET,
+        TEST_PREFIX,
+        TEST_POLLING_INTERVAL,
+        TEST_GCP_CONN_ID,
+        TEST_HOOK_PARAMS,
+    )
+    task = asyncio.create_task(trigger.run().__anext__())
+    await asyncio.sleep(0.5)
+
+    # TriggerEvent was not returned
+    assert task.done() is False
+    asyncio.get_event_loop().stop()
+
+
+@pytest.mark.asyncio
+async def test_list_blobs_with_prefix():
+    """
+    Tests to check if a particular object in Google Cloud Storage
+    is found or not
+    """
+    hook = mock.AsyncMock(GCSHookAsync)
+    storage = mock.AsyncMock(Storage)
+    hook.get_storage_client.return_value = storage
+    bucket = mock.AsyncMock(Bucket)
+    storage.get_bucket.return_value = bucket
+    bucket.list_blobs.return_value = ["test_string"]
+    trigger = GCSPrefixBlobTrigger(
+        bucket=TEST_BUCKET,
+        prefix=TEST_PREFIX,
+        polling_period_seconds=TEST_POLLING_INTERVAL,
+        google_cloud_conn_id=TEST_GCP_CONN_ID,
+        hook_params=TEST_HOOK_PARAMS,
+    )
+    res = await trigger._list_blobs_with_prefix(hook, TEST_BUCKET, TEST_PREFIX)
+    assert res == ["test_string"]
+    bucket.list_blobs.assert_called_once_with(prefix=TEST_PREFIX)
+
+
+def test_gcs_upload_session_trigger_serialization():
+    """
+    Asserts that the GCSUploadSessionTrigger correctly serializes its arguments
+    and classpath.
+    """
+    trigger = GCSUploadSessionTrigger(
+        TEST_BUCKET,
+        TEST_PREFIX,
+        TEST_POLLING_INTERVAL,
+        TEST_GCP_CONN_ID,
+        TEST_HOOK_PARAMS,
+        TEST_INACTIVITY_PERIOD,
+        TEST_MIN_OBJECTS,
+        TEST_PREVIOUS_OBJECTS,
+        TEST_ALLOW_DELETE,
+    )
+    classpath, kwargs = trigger.serialize()
+    assert classpath == "astronomer.providers.google.cloud.triggers.gcs.GCSUploadSessionTrigger"
+    assert kwargs == {
+        "bucket": TEST_BUCKET,
+        "prefix": TEST_PREFIX,
+        "polling_period_seconds": TEST_POLLING_INTERVAL,
+        "google_cloud_conn_id": TEST_GCP_CONN_ID,
+        "hook_params": TEST_HOOK_PARAMS,
+        "inactivity_period": TEST_INACTIVITY_PERIOD,
+        "min_objects": TEST_MIN_OBJECTS,
+        "previous_objects": TEST_PREVIOUS_OBJECTS,
+        "allow_delete": TEST_ALLOW_DELETE,
+    }
+
+
+@pytest.mark.asyncio
+@mock.patch("astronomer.providers.google.cloud.triggers.gcs.GCSUploadSessionTrigger._list_blobs_with_prefix")
+@mock.patch("astronomer.providers.google.cloud.triggers.gcs.GCSUploadSessionTrigger._is_bucket_updated")
+async def test_gcs_upload_session_trigger_pending(mock_is_bucket_updated, mock_list_blobs):
+    """
+    Test that GCSUploadSessionTrigger is in loop if Upload is still in progress till inactivity period.
+    """
+    mock_is_bucket_updated.return_value = {"status": "pending"}
+    mock_list_blobs.return_value = TEST_PREVIOUS_OBJECTS
+
+    trigger = GCSUploadSessionTrigger(
+        TEST_BUCKET,
+        TEST_PREFIX,
+        TEST_POLLING_INTERVAL,
+        TEST_GCP_CONN_ID,
+        TEST_HOOK_PARAMS,
+        TEST_INACTIVITY_PERIOD,
+        TEST_MIN_OBJECTS,
+        TEST_PREVIOUS_OBJECTS,
+        TEST_ALLOW_DELETE,
+    )
+    task = asyncio.create_task(trigger.run().__anext__())
+    await asyncio.sleep(0.5)
+
+    # TriggerEvent was not returned
+    assert task.done() is False
+    asyncio.get_event_loop().stop()
+
+
+@pytest.mark.asyncio
+@pytest.mark.parametrize(
+    "is_bucket_return_value",
+    [
+        ({"status": "success", "message": "Successfully completed"}),
+        ({"status": "error", "message": "Error occurred"}),
+    ],
+)
+@mock.patch("astronomer.providers.google.cloud.triggers.gcs.GCSUploadSessionTrigger._list_blobs_with_prefix")
+@mock.patch("astronomer.providers.google.cloud.triggers.gcs.GCSUploadSessionTrigger._is_bucket_updated")
+async def test_gcs_upload_session_trigger_success(
+    mock_is_bucket_updated, mock_list_blobs, is_bucket_return_value
+):
+    """
+    Tests that the GCSUploadSessionTrigger is success case
+    """
+    mock_is_bucket_updated.return_value = is_bucket_return_value
+    mock_list_blobs.return_value = TEST_PREVIOUS_OBJECTS
+
+    trigger = GCSUploadSessionTrigger(
+        TEST_BUCKET,
+        TEST_PREFIX,
+        TEST_POLLING_INTERVAL,
+        TEST_GCP_CONN_ID,
+        TEST_HOOK_PARAMS,
+        TEST_INACTIVITY_PERIOD,
+        TEST_MIN_OBJECTS,
+        TEST_PREVIOUS_OBJECTS,
+        TEST_ALLOW_DELETE,
+    )
+
+    task = [i async for i in trigger.run()]
+    assert len(task) == 1
+    assert TriggerEvent(is_bucket_return_value) in task
+
+
+@pytest.mark.asyncio
+@mock.patch("astronomer.providers.google.cloud.triggers.gcs.GCSUploadSessionTrigger._list_blobs_with_prefix")
+async def test_gcs_upload_session_trigger_exception(mock_list_blobs):
+    """
+    Tests the GCSUploadSessionTrigger does fire if there is an exception.
+    """
+    mock_list_blobs.side_effect = mock.AsyncMock(side_effect=Exception("Test exception"))
+    trigger = GCSUploadSessionTrigger(
+        TEST_BUCKET,
+        TEST_PREFIX,
+        TEST_POLLING_INTERVAL,
+        TEST_GCP_CONN_ID,
+        TEST_HOOK_PARAMS,
+        TEST_INACTIVITY_PERIOD,
+        TEST_MIN_OBJECTS,
+        TEST_PREVIOUS_OBJECTS,
+        TEST_ALLOW_DELETE,
+    )
+    task = [i async for i in trigger.run()]
+    assert len(task) == 1
+    assert TriggerEvent({"status": "error", "message": "Test exception"}) in task
+
+
+@pytest.mark.asyncio
+@pytest.mark.parametrize(
+    "allow_delete, current_objects, response",
+    [
+        (True, {"a", "aa", "ab"}, {"status": "pending"}),
+        (True, {"a"}, {"status": "pending"}),
+        (
+            False,
+            {"a"},
             {
-                "bucket": self.bucket,
-                "object_name": self.object_name,
-                "polling_period_seconds": self.polling_period_seconds,
-                "google_cloud_conn_id": self.google_cloud_conn_id,
-                "hook_params": self.hook_params,
-            },
-        )
-
-    async def run(self) -> AsyncIterator["TriggerEvent"]:  # type: ignore[override]
-        """
-        Simple loop until the relevant file/folder is found.
-        """
-        try:
-            hook = self._get_async_hook()
-            while True:
-                res = await self._object_exists(
-                    hook=hook, bucket_name=self.bucket, object_name=self.object_name
-                )
-                if res == "success":
-                    yield TriggerEvent({"status": "success", "message": res})
-                    return
-                await asyncio.sleep(self.polling_period_seconds)
-        except Exception as e:
-            yield TriggerEvent({"status": "error", "message": str(e)})
-            return
-
-    def _get_async_hook(self) -> GCSHookAsync:
-        return GCSHookAsync(gcp_conn_id=self.google_cloud_conn_id, **self.hook_params)
-
-    async def _object_exists(self, hook: GCSHookAsync, bucket_name: str, object_name: str) -> str:
-        """
-        Checks for the existence of a file in Google Cloud Storage.
-        :param bucket_name: The Google Cloud Storage bucket where the object is.
-        :param object_name: The name of the blob_name to check in the Google cloud
-            storage bucket.
-        """
-        async with ClientSession() as s:
-            client = await hook.get_storage_client(s)
-            bucket = client.get_bucket(bucket_name)
-            object_response = await bucket.blob_exists(blob_name=object_name)
-            if object_response:
-                res = "success"
-            else:
-                res = "pending"
-            return res
-
-
-<<<<<<< HEAD
-class GCSCheckBlobUpdateTimeTrigger(BaseTrigger):
-    """
-    A trigger Makes an async call to GCS and check whether the object is updated in blob.
-
-    :param bucket: google cloud storage bucket name cloud storage where the objects are residing.
-    :param object_name: the file or folder present in the bucket
-    :param ts: datetime object
-    :param polling_period_seconds: polling period in seconds to check for file/folder
-    :param google_cloud_conn_id: reference to the Google Connection
-    :param hook_params: DIct object has delegate_to and impersonation_chain
-=======
-class GCSPrefixBlobTrigger(GCSBlobTrigger):
-    """
-     A trigger that fires and it looks for all the objects in the given bucket
-     which matches the given prefix if not found sleep for certain interval and checks again.
-
-    :param bucket: the bucket in the google cloud storage where the objects are residing.
-    :param prefix: The prefix of the blob_names to match in the Google cloud storage bucket
-    :param google_cloud_conn_id: reference to the Google Connection
-    :param polling_period_seconds: polling period in seconds to check
->>>>>>> d244d5ae
-    """
-
-    def __init__(
-        self,
-        bucket: str,
-<<<<<<< HEAD
-        object_name: str,
-        ts: datetime,
-        polling_period_seconds: float,
-        google_cloud_conn_id: str,
-        hook_params: dict,
-    ):
-        super().__init__()
-        self.bucket = bucket
-        self.object_name = object_name
-        self.ts = ts
-        self.polling_period_seconds = polling_period_seconds
-        self.google_cloud_conn_id: str = google_cloud_conn_id
-        self.hook_params = hook_params
-
-    def serialize(self) -> Tuple[str, Dict[str, Any]]:
-        """
-        Serializes GCSCheckBlobUpdateTimeTrigger arguments and classpath.
-        """
-        return (
-            "astronomer.providers.google.cloud.triggers.gcs.GCSCheckBlobUpdateTimeTrigger",
-            {
-                "bucket": self.bucket,
-                "object_name": self.object_name,
-                "ts": self.ts,
-=======
-        prefix: str,
-        polling_period_seconds: float,
-        google_cloud_conn_id: str,
-        hook_params: Dict[str, Any],
-    ):
-        super().__init__(
-            bucket=bucket,
-            object_name=prefix,
-            polling_period_seconds=polling_period_seconds,
-            google_cloud_conn_id=google_cloud_conn_id,
-            hook_params=hook_params,
-        )
-        self.prefix = prefix
-
-    def serialize(self) -> Tuple[str, Dict[str, Any]]:
-        """
-        Serializes GCSPrefixBlobTrigger arguments and classpath.
-        """
-        return (
-            "astronomer.providers.google.cloud.triggers.gcs.GCSPrefixBlobTrigger",
-            {
-                "bucket": self.bucket,
-                "prefix": self.prefix,
->>>>>>> d244d5ae
-                "polling_period_seconds": self.polling_period_seconds,
-                "google_cloud_conn_id": self.google_cloud_conn_id,
-                "hook_params": self.hook_params,
-            },
-        )
-
-<<<<<<< HEAD
-    async def run(self) -> AsyncIterator["TriggerEvent"]:
-        try:
-            hook = self._get_async_hook()
-            while True:
-                status, res = await self._is_blob_updated_after(
-                    hook=hook, bucket_name=self.bucket, object_name=self.object_name, ts=self.ts
-                )
-                if status:
-                    yield TriggerEvent(res)
-=======
-    async def run(self) -> AsyncIterator["TriggerEvent"]:  # type: ignore[override]
-        """
-        Simple loop until the matches are found for the given prefix on the bucket..
-        """
-        try:
-            hook = self._get_async_hook()
-            while True:
-                res = await self._list_blobs_with_prefix(
-                    hook=hook, bucket_name=self.bucket, prefix=self.prefix
-                )
-                if len(res) > 0:
-                    yield TriggerEvent(
-                        {"status": "success", "message": "Successfully completed", "matches": res}
-                    )
->>>>>>> d244d5ae
-                    return
-                await asyncio.sleep(self.polling_period_seconds)
-        except Exception as e:
-            yield TriggerEvent({"status": "error", "message": str(e)})
-            return
-
-<<<<<<< HEAD
-    def _get_async_hook(self) -> GCSHookAsync:
-        return GCSHookAsync(gcp_conn_id=self.google_cloud_conn_id, **self.hook_params)
-
-    async def _is_blob_updated_after(
-        self, hook: GCSHookAsync, bucket_name: str, object_name: str, ts: datetime
-    ) -> Tuple[bool, Dict[str, Any]]:
-        """
-        Checks if object in blob object is updated.
-
-        :hook: GCSHookAsync Hook class
-        :param bucket_name: The Google Cloud Storage bucket where the object is.
-        :param object_name: The name of the blob_name to check in the Google cloud
-            storage bucket.
-        """
-        async with Session() as s:
-            client = await hook.get_storage_client(s)
-            bucket = client.get_bucket(bucket_name)
-            blob = await bucket.get_blob(blob_name=object_name)
-            if blob is None:
-                res = {
-                    "message": f"Object ({object_name}) not found in Bucket ({bucket_name})",
-                    "status": "error",
-                }
-                return True, res
-            """
-             Blob updated time is in string format so converting the string datetime to datetime object to
-             compare the last updated time
-            """
-            blob_updated_time = datetime.strptime(blob.updated, '%Y-%m-%dT%H:%M:%S.%fZ').replace(
-                tzinfo=timezone.utc
-            )
-            if blob_updated_time is not None:
-                if not ts.tzinfo:
-                    ts = ts.replace(tzinfo=timezone.utc)
-                self.log.info("Verify object date: %s > %s", blob_updated_time, ts)
-                if blob_updated_time > ts:
-                    return True, {"status": "success", "message": "success"}
-            return False, {"status": "pending", "message": "pending"}
-=======
-    async def _list_blobs_with_prefix(self, hook: GCSHookAsync, bucket_name: str, prefix: str) -> List[str]:
-        """
-        Returns list of blobs which matches the given prefix for the given bucket.
-
-        :param bucket_name: The Google Cloud Storage bucket where the object is.
-        :param prefix: The prefix of the blob_names to match in the Google cloud
-            storage bucket.
-        """
-        async with ClientSession() as session:
-            client = await hook.get_storage_client(session)
-            bucket = client.get_bucket(bucket_name)
-            object_response = await bucket.list_blobs(prefix=prefix)
-            return object_response
-
-
-class GCSUploadSessionTrigger(GCSPrefixBlobTrigger):
-    """
-    Checks for changes in the number of objects at prefix in Google Cloud Storage
-    bucket and returns Trigger Event if the inactivity period has passed with no
-    increase in the number of objects.
-
-    :param bucket: The Google Cloud Storage bucket where the objects are.
-        expected.
-    :param prefix: The name of the prefix to check in the Google cloud
-        storage bucket.
-    :param polling_period_seconds: polling period in seconds to check
-    :param inactivity_period: The total seconds of inactivity to designate
-        an upload session is over. Note, this mechanism is not real time and
-        this operator may not return until a interval after this period
-        has passed with no additional objects sensed.
-    :param min_objects: The minimum number of objects needed for upload session
-        to be considered valid.
-    :param previous_objects: The set of object ids found during the last poke.
-    :param allow_delete: Should this sensor consider objects being deleted
-        between intervals valid behavior. If true a warning message will be logged
-        when this happens. If false an error will be raised.
-    :param google_cloud_conn_id: The connection ID to use when connecting
-        to Google Cloud Storage.
-    """
-
-    def __init__(
-        self,
-        bucket: str,
-        prefix: str,
-        polling_period_seconds: float,
-        google_cloud_conn_id: str,
-        hook_params: Dict[str, Any],
-        inactivity_period: float = 60 * 60,
-        min_objects: int = 1,
-        previous_objects: Optional[Set[str]] = None,
-        allow_delete: bool = True,
-    ):
-        super().__init__(
-            bucket=bucket,
-            prefix=prefix,
-            polling_period_seconds=polling_period_seconds,
-            google_cloud_conn_id=google_cloud_conn_id,
-            hook_params=hook_params,
-        )
-        self.inactivity_period = inactivity_period
-        self.min_objects = min_objects
-        self.previous_objects = previous_objects if previous_objects else set()
-        self.inactivity_seconds = 0.0
-        self.allow_delete = allow_delete
-        self.last_activity_time: Optional[datetime] = None
-
-    def serialize(self) -> Tuple[str, Dict[str, Any]]:
-        """
-        Serializes GCSUploadSessionTrigger arguments and classpath.
-        """
-        return (
-            "astronomer.providers.google.cloud.triggers.gcs.GCSUploadSessionTrigger",
-            {
-                "bucket": self.bucket,
-                "prefix": self.prefix,
-                "polling_period_seconds": self.polling_period_seconds,
-                "google_cloud_conn_id": self.google_cloud_conn_id,
-                "hook_params": self.hook_params,
-                "inactivity_period": self.inactivity_period,
-                "min_objects": self.min_objects,
-                "previous_objects": self.previous_objects,
-                "allow_delete": self.allow_delete,
-            },
-        )
-
-    async def run(self) -> AsyncIterator["TriggerEvent"]:  # type: ignore[override]
-        """
-        Simple loop until no change in any new files or deleted in list blob is
-        found for the inactivity_period.
-        """
-        try:
-            hook = self._get_async_hook()
-            while True:
-                list_blobs = await self._list_blobs_with_prefix(
-                    hook=hook, bucket_name=self.bucket, prefix=self.prefix
-                )
-                res = self._is_bucket_updated(set(list_blobs))
-                if res["status"] == "success":
-                    yield TriggerEvent(res)
-                    return
-                elif res["status"] == "error":
-                    yield TriggerEvent(res)
-                    return
-                await asyncio.sleep(self.polling_period_seconds)
-        except Exception as e:
-            yield TriggerEvent({"status": "error", "message": str(e)})
-            return
-
-    def _get_time(self) -> datetime:
-        """
-        This is just a wrapper of datetime.datetime.now to simplify mocking in the
-        unittests.
-        """
-        return datetime.now()
-
-    def _is_bucket_updated(self, current_objects: Set[str]) -> Dict[str, str]:
-        """
-        Checks whether new objects have been uploaded and the inactivity_period
-        has passed and updates the state of the sensor accordingly.
-
-        :param current_objects: set of object ids in bucket during last check.
-        """
-        current_num_objects = len(current_objects)
-        if current_objects > self.previous_objects:
-            # When new objects arrived, reset the inactivity_seconds
-            # and update previous_objects for the next check interval.
-            self.log.info(
-                "New objects found at %s resetting last_activity_time.",
-                os.path.join(self.bucket, self.prefix),
-            )
-            self.log.debug("New objects: %s", "\n".join(current_objects - self.previous_objects))
-            self.last_activity_time = self._get_time()
-            self.inactivity_seconds = 0
-            self.previous_objects = current_objects
-            return {"status": "pending"}
-
-        if self.previous_objects - current_objects:
-            # During the last interval check objects were deleted.
-            if self.allow_delete:
-                self.previous_objects = current_objects
-                self.last_activity_time = self._get_time()
-                self.log.warning(
-                    "%s Objects were deleted during the last interval."
-                    " Updating the file counter and resetting last_activity_time.",
-                    self.previous_objects - current_objects,
-                )
-                return {"status": "pending"}
-            return {
                 "status": "error",
                 "message": "Illegal behavior: objects were deleted in between check intervals",
-            }
-        if self.last_activity_time:
-            self.inactivity_seconds = (self._get_time() - self.last_activity_time).total_seconds()
-        else:
-            # Handles the first check where last inactivity time is None.
-            self.last_activity_time = self._get_time()
-            self.inactivity_seconds = 0
-
-        if self.inactivity_seconds >= self.inactivity_period:
-            path = os.path.join(self.bucket, self.prefix)
-
-            if current_num_objects >= self.min_objects:
-                success_message = (
-                    "SUCCESS: Sensor found %s objects at %s. Waited at least %s "
-                    "seconds, with no new objects dropped."
-                )
-                self.log.info(success_message, current_num_objects, path, self.inactivity_seconds)
-                return {
-                    "status": "success",
-                    "message": success_message % (current_num_objects, path, self.inactivity_seconds),
-                }
-
-            error_message = "FAILURE: Inactivity Period passed, not enough objects found in %s"
-            self.log.error(error_message, path)
-            return {"status": "error", "message": error_message % path}
-        return {"status": "pending"}
->>>>>>> d244d5ae
+            },
+        ),
+    ],
+)
+async def test_is_bucket_updated_pending_status(allow_delete, current_objects, response):
+    """
+    Tests to check if there is less items or more items than expected and reset the inactivity period
+    along with the proper status
+    """
+
+    trigger = GCSUploadSessionTrigger(
+        TEST_BUCKET,
+        TEST_PREFIX,
+        TEST_POLLING_INTERVAL,
+        TEST_GCP_CONN_ID,
+        TEST_HOOK_PARAMS,
+        TEST_INACTIVITY_PERIOD,
+        TEST_MIN_OBJECTS,
+        TEST_PREVIOUS_OBJECTS,
+        allow_delete,
+    )
+    res = trigger._is_bucket_updated(current_objects=current_objects)
+    assert res == response
+
+
+@pytest.mark.asyncio
+@pytest.mark.parametrize(
+    "last_activity_time , min_objects, response",
+    [
+        (
+            datetime.now() - timedelta(hours=0, minutes=50),
+            10,
+            {
+                "status": "error",
+                "message": (
+                    "FAILURE: Inactivity Period passed, not enough objects found in TEST_BUCKET/TEST_PREFIX"
+                ),
+            },
+        ),
+        (None, 10, {"status": "pending"}),
+        (
+            datetime.now() - timedelta(hours=0, minutes=50),
+            1,
+            {
+                "status": "success",
+                "message": (
+                    "SUCCESS: Sensor found 2 objects at TEST_BUCKET/TEST_PREFIX. "
+                    "Waited at least 5.0 seconds, with no new objects dropped."
+                ),
+            },
+        ),
+    ],
+)
+@mock.patch("astronomer.providers.google.cloud.triggers.gcs.GCSUploadSessionTrigger._get_time")
+async def test_is_bucket_updated_success_failure_status(mock_time, last_activity_time, min_objects, response):
+    """
+    Tests to check if inactivity period is finished and found min objects or not and return status
+    based on that.
+    """
+    mock_time.return_value = (
+        last_activity_time + timedelta(seconds=5) if last_activity_time else datetime.now()
+    )
+
+    trigger = GCSUploadSessionTrigger(
+        TEST_BUCKET,
+        TEST_PREFIX,
+        TEST_POLLING_INTERVAL,
+        TEST_GCP_CONN_ID,
+        TEST_HOOK_PARAMS,
+        TEST_INACTIVITY_PERIOD,
+        min_objects,
+        TEST_PREVIOUS_OBJECTS,
+        TEST_ALLOW_DELETE,
+    )
+    trigger.last_activity_time = last_activity_time
+    res = trigger._is_bucket_updated(current_objects=TEST_PREVIOUS_OBJECTS)
+    assert res == response
+
+
+def test_gcs_blob_update_trigger_serialization():
+    """
+    Asserts that the GCSCheckBlobUpdateTimeTrigger correctly serializes its arguments
+    and classpath.
+    """
+    trigger = GCSCheckBlobUpdateTimeTrigger(
+        TEST_BUCKET,
+        TEST_OBJECT,
+        TEST_TS_OBJECT,
+        TEST_POLLING_INTERVAL,
+        TEST_GCP_CONN_ID,
+        TEST_HOOK_PARAMS,
+    )
+    classpath, kwargs = trigger.serialize()
+    assert classpath == "astronomer.providers.google.cloud.triggers.gcs.GCSCheckBlobUpdateTimeTrigger"
+    assert kwargs == {
+        "bucket": TEST_BUCKET,
+        "object_name": TEST_OBJECT,
+        "ts": TEST_TS_OBJECT,
+        "polling_period_seconds": TEST_POLLING_INTERVAL,
+        "google_cloud_conn_id": TEST_GCP_CONN_ID,
+        "hook_params": TEST_HOOK_PARAMS,
+    }
+
+
+@pytest.mark.asyncio
+@mock.patch(
+    "astronomer.providers.google.cloud.triggers.gcs.GCSCheckBlobUpdateTimeTrigger._is_blob_updated_after"
+)
+async def test_gcs_blob_update_trigger_success(mock_blob_updated):
+    """
+    Tests success case GCSCheckBlobUpdateTimeTrigger
+    """
+    mock_blob_updated.return_value = True, {"status": "success", "message": "success"}
+
+    trigger = GCSCheckBlobUpdateTimeTrigger(
+        TEST_BUCKET,
+        TEST_OBJECT,
+        TEST_TS_OBJECT,
+        TEST_POLLING_INTERVAL,
+        TEST_GCP_CONN_ID,
+        TEST_HOOK_PARAMS,
+    )
+
+    task = [i async for i in trigger.run()]
+    assert len(task) == 1
+    assert TriggerEvent({"status": "success", "message": "success"}) in task
+
+
+@pytest.mark.asyncio
+@mock.patch(
+    "astronomer.providers.google.cloud.triggers.gcs.GCSCheckBlobUpdateTimeTrigger._is_blob_updated_after"
+)
+async def test_gcs_blob_update_trigger_pending(mock_blob_updated):
+    """
+    Test that GCSCheckBlobUpdateTimeTrigger is in loop till file isn't updated.
+    """
+    mock_blob_updated.return_value = False, {"status": "pending", "message": "pending"}
+
+    trigger = GCSCheckBlobUpdateTimeTrigger(
+        TEST_BUCKET,
+        TEST_OBJECT,
+        TEST_TS_OBJECT,
+        TEST_POLLING_INTERVAL,
+        TEST_GCP_CONN_ID,
+        TEST_HOOK_PARAMS,
+    )
+    task = asyncio.create_task(trigger.run().__anext__())
+    await asyncio.sleep(0.5)
+
+    # TriggerEvent was not returned
+    assert task.done() is False
+    asyncio.get_event_loop().stop()
+
+
+@pytest.mark.asyncio
+@mock.patch(
+    "astronomer.providers.google.cloud.triggers.gcs.GCSCheckBlobUpdateTimeTrigger._is_blob_updated_after"
+)
+async def test_gcs_blob_update_trigger_exception(mock_object_exists):
+    """
+    Tests the GCSCheckBlobUpdateTimeTrigger does fire if there is an exception.
+    """
+    mock_object_exists.side_effect = mock.AsyncMock(side_effect=Exception("Test exception"))
+    trigger = GCSCheckBlobUpdateTimeTrigger(
+        TEST_BUCKET,
+        TEST_OBJECT,
+        TEST_TS_OBJECT,
+        TEST_POLLING_INTERVAL,
+        TEST_GCP_CONN_ID,
+        TEST_HOOK_PARAMS,
+    )
+    task = [i async for i in trigger.run()]
+    assert len(task) == 1
+    assert TriggerEvent({"status": "error", "message": "Test exception"}) in task
+
+
+@pytest.mark.asyncio
+@pytest.mark.parametrize(
+    "blob_object_update_datetime, ts_object, expected_response",
+    [
+        (
+            "2022-03-07T10:05:43.535Z",
+            datetime(2022, 1, 1, 1, 1, 1),
+            (True, {"status": "success", "message": "success"}),
+        ),
+        (
+            "2022-03-07T10:05:43.535Z",
+            datetime(2022, 3, 8, 1, 1, 1),
+            (False, {"status": "pending", "message": "pending"}),
+        ),
+    ],
+)
+async def test_is_blob_updated_after(blob_object_update_datetime, ts_object, expected_response):
+    """
+    Tests to check if a particular object in Google Cloud Storage
+    is found or not
+    """
+    hook = mock.AsyncMock(GCSHookAsync)
+    storage = mock.AsyncMock(Storage)
+    hook.get_storage_client.return_value = storage
+    bucket = mock.AsyncMock(Bucket)
+    storage.get_bucket.return_value = bucket
+    bucket.get_blob.return_value.updated = blob_object_update_datetime
+    trigger = GCSCheckBlobUpdateTimeTrigger(
+        bucket=TEST_BUCKET,
+        object_name=TEST_OBJECT,
+        ts=ts_object,
+        polling_period_seconds=TEST_POLLING_INTERVAL,
+        google_cloud_conn_id=TEST_GCP_CONN_ID,
+        hook_params=TEST_HOOK_PARAMS,
+    )
+    res = await trigger._is_blob_updated_after(hook, TEST_BUCKET, TEST_OBJECT, ts_object)
+    assert res == expected_response
+
+
+@pytest.mark.asyncio
+@pytest.mark.parametrize(
+    "blob_object, expected_response",
+    [
+        (
+            None,
+            (True, {"status": "error", "message": "Object (TEST_OBJECT) not found in Bucket (TEST_BUCKET)"}),
+        ),
+    ],
+)
+async def test_is_blob_updated_after_with_none(blob_object, expected_response):
+    """
+    Tests to check if a particular object in Google Cloud Storage
+    is found or not
+    """
+    hook = mock.AsyncMock(GCSHookAsync)
+    storage = mock.AsyncMock(Storage)
+    hook.get_storage_client.return_value = storage
+    bucket = mock.AsyncMock(Bucket)
+    storage.get_bucket.return_value = bucket
+    bucket.get_blob.return_value = blob_object
+    trigger = GCSCheckBlobUpdateTimeTrigger(
+        bucket=TEST_BUCKET,
+        object_name=TEST_OBJECT,
+        ts=TEST_TS_OBJECT,
+        polling_period_seconds=TEST_POLLING_INTERVAL,
+        google_cloud_conn_id=TEST_GCP_CONN_ID,
+        hook_params=TEST_HOOK_PARAMS,
+    )
+    res = await trigger._is_blob_updated_after(hook, TEST_BUCKET, TEST_OBJECT, TEST_TS_OBJECT)
+    assert res == expected_response