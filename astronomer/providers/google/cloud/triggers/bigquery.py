import asyncio
from typing import Any, Dict, Optional, Tuple

from airflow.triggers.base import BaseTrigger, TriggerEvent

from astronomer.providers.google.cloud.hooks.bigquery import BigQueryHookAsync


class BigQueryInsertJobTrigger(BaseTrigger):
    def __init__(
        self,
        conn_id: str,
        job_id: Optional[str],
        project_id: Optional[str],
        dataset_id: Optional[str] = None,
        table_id: Optional[str] = None,
        poll_interval: float = 4.0,
    ):
        self.log.info("Using the connection  %s .", conn_id)
        super().__init__()
        self.conn_id = conn_id
        self.job_id = job_id
        self._job_conn = None
        self.dataset_id = dataset_id
        self.project_id = project_id
        self.table_id = table_id
        self.poll_interval = poll_interval

    def serialize(self) -> Tuple[str, Dict[str, Any]]:
        """
        Serializes BigQueryInsertJobTrigger arguments and classpath.
        """
        return (
            "astronomer.providers.google.cloud.triggers.bigquery.BigQueryInsertJobTrigger",
            {
                "conn_id": self.conn_id,
                "job_id": self.job_id,
                "dataset_id": self.dataset_id,
                "project_id": self.project_id,
                "table_id": self.table_id,
                "poll_interval": self.poll_interval,
            },
        )

    async def run(self):
        """
        Gets current job execution status and yields a TriggerEvent
        """
        hook = self._get_async_hook()
        while True:
            try:
                # Poll for job execution status
                response_from_hook = await hook.get_job_status(job_id=self.job_id, project_id=self.project_id)
                self.log.debug("Response from hook: %s", response_from_hook)

                if response_from_hook == "success":
                    yield TriggerEvent(
                        {
                            "status": "success",
                            "message": "Job completed",
                        }
                    )
                    return
                elif response_from_hook == "pending":
                    self.log.info("Query is still running...")
                    self.log.info("Sleeping for %s seconds.", self.poll_interval)
                    await asyncio.sleep(self.poll_interval)
                else:
                    yield TriggerEvent({"status": "error", "message": response_from_hook})
                    return

            except Exception as e:
                self.log.exception("Exception occurred while checking for query completion")
                yield TriggerEvent({"status": "error", "message": str(e)})
                return

    def _get_async_hook(self) -> BigQueryHookAsync:
        return BigQueryHookAsync(gcp_conn_id=self.conn_id)


<<<<<<< HEAD
class BigQueryGetDataTrigger(BigQueryInsertJobTrigger):
    def serialize(self) -> Tuple[str, Dict[str, Any]]:
        """
        Serializes BigQueryInsertJobTrigger arguments and classpath.
        """
        return (
            "astronomer.providers.google.cloud.triggers.bigquery.BigQueryGetDataTrigger",
=======
class BigQueryCheckTrigger(BigQueryInsertJobTrigger):
    def serialize(self) -> Tuple[str, Dict[str, Any]]:
        """
        Serializes BigQueryCheckTrigger arguments and classpath.
        """
        return (
            "astronomer.providers.google.cloud.triggers.bigquery.BigQueryCheckTrigger",
>>>>>>> 33d9c7aa
            {
                "conn_id": self.conn_id,
                "job_id": self.job_id,
                "dataset_id": self.dataset_id,
                "project_id": self.project_id,
                "table_id": self.table_id,
                "poll_interval": self.poll_interval,
            },
        )

    async def run(self):
        """
<<<<<<< HEAD
        Gets current job execution status and yields a TriggerEvent with response data
        """
        self.log.info("In BigQueryTrigger run method...")
=======
        Gets current job execution status and yields a TriggerEvent
        """
>>>>>>> 33d9c7aa
        hook = self._get_async_hook()
        while True:
            try:
                # Poll for job execution status
                response_from_hook = await hook.get_job_status(job_id=self.job_id, project_id=self.project_id)
                if response_from_hook == "success":
                    query_results = await hook.get_job_output(job_id=self.job_id, project_id=self.project_id)
<<<<<<< HEAD
                    records = hook.get_records(query_results)
                    self.log.debug("Response from hook: %s", response_from_hook)
                    yield TriggerEvent(
                        {
                            "status": "success",
                            "message": response_from_hook,
                            "records": records,
                        }
                    )
                    return
=======
                    # Extract records after casting a BigQuery row to the appropriate data types.
                    records = hook.get_records(query_results, nocast=False)
                    # If empty list, then no records are available
                    if not records:
                        yield TriggerEvent(
                            {
                                "status": "success",
                                "records": None,
                            }
                        )
                    else:
                        # Extract only first record from the query results
                        first_record = records.pop(0)
                        yield TriggerEvent(
                            {
                                "status": "success",
                                "records": first_record,
                            }
                        )
                    return

>>>>>>> 33d9c7aa
                elif response_from_hook == "pending":
                    self.log.info("Query is still running...")
                    self.log.info("Sleeping for %s seconds.", self.poll_interval)
                    await asyncio.sleep(self.poll_interval)
                else:
                    yield TriggerEvent({"status": "error", "message": response_from_hook})
                    return
<<<<<<< HEAD
=======

>>>>>>> 33d9c7aa
            except Exception as e:
                self.log.exception("Exception occurred while checking for query completion")
                yield TriggerEvent({"status": "error", "message": str(e)})
                return<|MERGE_RESOLUTION|>--- conflicted
+++ resolved
@@ -78,15 +78,6 @@
         return BigQueryHookAsync(gcp_conn_id=self.conn_id)
 
 
-<<<<<<< HEAD
-class BigQueryGetDataTrigger(BigQueryInsertJobTrigger):
-    def serialize(self) -> Tuple[str, Dict[str, Any]]:
-        """
-        Serializes BigQueryInsertJobTrigger arguments and classpath.
-        """
-        return (
-            "astronomer.providers.google.cloud.triggers.bigquery.BigQueryGetDataTrigger",
-=======
 class BigQueryCheckTrigger(BigQueryInsertJobTrigger):
     def serialize(self) -> Tuple[str, Dict[str, Any]]:
         """
@@ -94,7 +85,6 @@
         """
         return (
             "astronomer.providers.google.cloud.triggers.bigquery.BigQueryCheckTrigger",
->>>>>>> 33d9c7aa
             {
                 "conn_id": self.conn_id,
                 "job_id": self.job_id,
@@ -107,14 +97,8 @@
 
     async def run(self):
         """
-<<<<<<< HEAD
-        Gets current job execution status and yields a TriggerEvent with response data
-        """
-        self.log.info("In BigQueryTrigger run method...")
-=======
         Gets current job execution status and yields a TriggerEvent
         """
->>>>>>> 33d9c7aa
         hook = self._get_async_hook()
         while True:
             try:
@@ -122,18 +106,6 @@
                 response_from_hook = await hook.get_job_status(job_id=self.job_id, project_id=self.project_id)
                 if response_from_hook == "success":
                     query_results = await hook.get_job_output(job_id=self.job_id, project_id=self.project_id)
-<<<<<<< HEAD
-                    records = hook.get_records(query_results)
-                    self.log.debug("Response from hook: %s", response_from_hook)
-                    yield TriggerEvent(
-                        {
-                            "status": "success",
-                            "message": response_from_hook,
-                            "records": records,
-                        }
-                    )
-                    return
-=======
                     # Extract records after casting a BigQuery row to the appropriate data types.
                     records = hook.get_records(query_results, nocast=False)
                     # If empty list, then no records are available
@@ -155,7 +127,6 @@
                         )
                     return
 
->>>>>>> 33d9c7aa
                 elif response_from_hook == "pending":
                     self.log.info("Query is still running...")
                     self.log.info("Sleeping for %s seconds.", self.poll_interval)
@@ -163,10 +134,58 @@
                 else:
                     yield TriggerEvent({"status": "error", "message": response_from_hook})
                     return
-<<<<<<< HEAD
-=======
+            except Exception as e:
+                self.log.exception("Exception occurred while checking for query completion")
+                yield TriggerEvent({"status": "error", "message": str(e)})
+                return
 
->>>>>>> 33d9c7aa
+
+class BigQueryGetDataTrigger(BigQueryInsertJobTrigger):
+    def serialize(self) -> Tuple[str, Dict[str, Any]]:
+        """
+        Serializes BigQueryInsertJobTrigger arguments and classpath.
+        """
+        return (
+            "astronomer.providers.google.cloud.triggers.bigquery.BigQueryGetDataTrigger",
+            {
+                "conn_id": self.conn_id,
+                "job_id": self.job_id,
+                "dataset_id": self.dataset_id,
+                "project_id": self.project_id,
+                "table_id": self.table_id,
+                "poll_interval": self.poll_interval,
+            },
+        )
+
+    async def run(self):
+        """
+        Gets current job execution status and yields a TriggerEvent with response data
+        """
+        self.log.info("In BigQueryTrigger run method...")
+        hook = self._get_async_hook()
+        while True:
+            try:
+                # Poll for job execution status
+                response_from_hook = await hook.get_job_status(job_id=self.job_id, project_id=self.project_id)
+                if response_from_hook == "success":
+                    query_results = await hook.get_job_output(job_id=self.job_id, project_id=self.project_id)
+                    records = hook.get_records(query_results)
+                    self.log.debug("Response from hook: %s", response_from_hook)
+                    yield TriggerEvent(
+                        {
+                            "status": "success",
+                            "message": response_from_hook,
+                            "records": records,
+                        }
+                    )
+                    return
+                elif response_from_hook == "pending":
+                    self.log.info("Query is still running...")
+                    self.log.info("Sleeping for %s seconds.", self.poll_interval)
+                    await asyncio.sleep(self.poll_interval)
+                else:
+                    yield TriggerEvent({"status": "error", "message": response_from_hook})
+                    return
             except Exception as e:
                 self.log.exception("Exception occurred while checking for query completion")
                 yield TriggerEvent({"status": "error", "message": str(e)})
