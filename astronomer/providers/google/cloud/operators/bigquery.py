--- conflicted
+++ resolved
@@ -27,11 +27,8 @@
     BigQueryCheckOperator,
     BigQueryGetDataOperator,
     BigQueryInsertJobOperator,
-<<<<<<< HEAD
+    BigQueryIntervalCheckOperator,
     BigQueryValueCheckOperator,
-=======
-    BigQueryIntervalCheckOperator,
->>>>>>> 0ba6a4ea
 )
 from google.api_core.exceptions import Conflict
 
@@ -40,11 +37,8 @@
     BigQueryCheckTrigger,
     BigQueryGetDataTrigger,
     BigQueryInsertJobTrigger,
-<<<<<<< HEAD
+    BigQueryIntervalCheckTrigger,
     BigQueryValueCheckTrigger,
-=======
-    BigQueryIntervalCheckTrigger,
->>>>>>> 0ba6a4ea
 )
 
 if TYPE_CHECKING:
@@ -329,24 +323,6 @@
         raise AirflowException(event["message"])
 
 
-<<<<<<< HEAD
-class BigQueryValueCheckOperatorAsync(BigQueryValueCheckOperator):
-    def _submit_job(
-        self,
-        hook: _BigQueryHook,
-        job_id: str,
-    ) -> BigQueryJob:
-        """Submit a new job and get the job id for polling the status using Triggerer."""
-        configuration = {
-            "query": {
-                "query": self.sql,
-                "useLegacySql": False,
-            }
-        }
-        if self.use_legacy_sql:
-            configuration["query"]["useLegacySql"] = self.use_legacy_sql
-
-=======
 class BigQueryIntervalCheckOperatorAsync(BigQueryIntervalCheckOperator):
     """
     Checks asynchronously that the values of metrics given as SQL expressions are within
@@ -389,7 +365,6 @@
     ) -> BigQueryJob:
         """Submit a new job and get the job id for polling the status using Triggerer."""
         configuration = {"query": {"query": sql}}
->>>>>>> 0ba6a4ea
         return hook.insert_job(
             configuration=configuration,
             project_id=hook.project_id,
@@ -398,25 +373,6 @@
             nowait=True,
         )
 
-<<<<<<< HEAD
-    def execute(self, context: "Context"):
-        hook = _BigQueryHook(
-            gcp_conn_id=self.gcp_conn_id,
-            location=self.location,
-        )
-
-        job = self._submit_job(hook, job_id="")
-
-        self.defer(
-            timeout=self.execution_timeout,
-            trigger=BigQueryValueCheckTrigger(
-                conn_id=self.gcp_conn_id,
-                job_id=job.job_id,
-                project_id=hook.project_id,
-                sql=self.sql,
-                pass_value=self.pass_value,
-                tolerance=self.tol,
-=======
     def execute(self, context=None):
         hook = _BigQueryHook(gcp_conn_id=self.gcp_conn_id)
         self.log.info("Using ratio formula: %s", self.ratio_formula)
@@ -440,7 +396,6 @@
                 days_back=self.days_back,
                 ratio_formula=self.ratio_formula,
                 ignore_zero=self.ignore_zero,
->>>>>>> 0ba6a4ea
             ),
             method_name="execute_complete",
         )
@@ -448,17 +403,66 @@
     def execute_complete(self, context, event=None):
         if event["status"] == "error":
             raise AirflowException(event["message"])
-<<<<<<< HEAD
+
+        self.log.info(
+            "%s completed with response %s ",
+            self.task_id,
+            event["status"],
+        )
+        return event["status"]
+
+
+class BigQueryValueCheckOperatorAsync(BigQueryValueCheckOperator):
+    def _submit_job(
+        self,
+        hook: _BigQueryHook,
+        job_id: str,
+    ) -> BigQueryJob:
+        """Submit a new job and get the job id for polling the status using Triggerer."""
+        configuration = {
+            "query": {
+                "query": self.sql,
+                "useLegacySql": False,
+            }
+        }
+        if self.use_legacy_sql:
+            configuration["query"]["useLegacySql"] = self.use_legacy_sql
+
+        return hook.insert_job(
+            configuration=configuration,
+            project_id=hook.project_id,
+            location=self.location,
+            job_id=job_id,
+            nowait=True,
+        )
+
+    def execute(self, context: "Context"):
+        hook = _BigQueryHook(
+            gcp_conn_id=self.gcp_conn_id,
+            location=self.location,
+        )
+
+        job = self._submit_job(hook, job_id="")
+
+        self.defer(
+            timeout=self.execution_timeout,
+            trigger=BigQueryValueCheckTrigger(
+                conn_id=self.gcp_conn_id,
+                job_id=job.job_id,
+                project_id=hook.project_id,
+                sql=self.sql,
+                pass_value=self.pass_value,
+                tolerance=self.tol,
+            ),
+            method_name="execute_complete",
+        )
+
+    def execute_complete(self, context, event=None):
+        if event["status"] == "error":
+            raise AirflowException(event["message"])
         self.log.info(
             "%s completed with response %s ",
             self.task_id,
             event["message"],
-=======
-
-        self.log.info(
-            "%s completed with response %s ",
-            self.task_id,
-            event["status"],
->>>>>>> 0ba6a4ea
         )
         return event["status"]