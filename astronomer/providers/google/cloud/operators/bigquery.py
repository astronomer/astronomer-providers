#
# Licensed to the Apache Software Foundation (ASF) under one
# or more contributor license agreements.  See the NOTICE file
# distributed with this work for additional information
# regarding copyright ownership.  The ASF licenses this file
# to you under the Apache License, Version 2.0 (the
# "License"); you may not use this file except in compliance
# with the License.  You may obtain a copy of the License at
#
#   http://www.apache.org/licenses/LICENSE-2.0
#
# Unless required by applicable law or agreed to in writing,
# software distributed under the License is distributed on an
# "AS IS" BASIS, WITHOUT WARRANTIES OR CONDITIONS OF ANY
# KIND, either express or implied.  See the License for the
# specific language governing permissions and limitations
# under the License.


<<<<<<< HEAD
"""This module contains Google BigQueryAsync operators."""
from typing import TYPE_CHECKING
=======
"""This module contains Google BigQueryAsync providers."""
from typing import TYPE_CHECKING, Dict
>>>>>>> 846fcb32

from airflow.exceptions import AirflowException
from airflow.models import BaseOperator
from airflow.providers.google.cloud.hooks.bigquery import BigQueryJob
from airflow.providers.google.cloud.operators.bigquery import (
    BigQueryCheckOperator,
    BigQueryGetDataOperator,
    BigQueryInsertJobOperator,
    BigQueryIntervalCheckOperator,
)
from google.api_core.exceptions import Conflict

from astronomer.providers.google.cloud.hooks.bigquery import _BigQueryHook
from astronomer.providers.google.cloud.triggers.bigquery import (
    BigQueryCheckTrigger,
    BigQueryGetDataTrigger,
    BigQueryInsertJobTrigger,
    BigQueryIntervalCheckTrigger,
)

if TYPE_CHECKING:
    from airflow.utils.context import Context

BIGQUERY_JOB_DETAILS_LINK_FMT = "https://console.cloud.google.com/bigquery?j={job_id}"

_DEPRECATION_MSG = (
    "The bigquery_conn_id parameter has been deprecated. You should pass the gcp_conn_id parameter."
)


class BigQueryInsertJobOperatorAsync(BigQueryInsertJobOperator, BaseOperator):
    """
    Starts a BigQuery job asynchronously, and returns job id.
    This operator works in the following way:

    - it calculates a unique hash of the job using job's configuration or uuid if ``force_rerun`` is True
    - creates ``job_id`` in form of
        ``[provided_job_id | airflow_{dag_id}_{task_id}_{exec_date}]_{uniqueness_suffix}``
    - submits a BigQuery job using the ``job_id``
    - if job with given id already exists then it tries to reattach to the job if its not done and its
        state is in ``reattach_states``. If the job is done the operator will raise ``AirflowException``.

    Using ``force_rerun`` will submit a new job every time without attaching to already existing ones.

    For job definition see here:

        https://cloud.google.com/bigquery/docs/reference/v2/jobs

    .. seealso::
        For more information on how to use this operator, take a look at the guide:
        :ref:`howto/operator:BigQueryInsertJobOperatorAsync`


    :param configuration: The configuration parameter maps directly to BigQuery's
        configuration field in the job  object. For more details see
        https://cloud.google.com/bigquery/docs/reference/v2/jobs
    :param job_id: The ID of the job. It will be suffixed with hash of job configuration
        unless ``force_rerun`` is True.
        The ID must contain only letters (a-z, A-Z), numbers (0-9), underscores (_), or
        dashes (-). The maximum length is 1,024 characters. If not provided then uuid will
        be generated.
    :param force_rerun: If True then operator will use hash of uuid as job id suffix
    :param reattach_states: Set of BigQuery job's states in case of which we should reattach
        to the job. Should be other than final states.
    :param project_id: Google Cloud Project where the job is running
    :param location: location the job is running
    :param gcp_conn_id: The connection ID used to connect to Google Cloud.
    :param delegate_to: The account to impersonate using domain-wide delegation of authority,
        if any. For this to work, the service account making the request must have
        domain-wide delegation enabled.
    :param impersonation_chain: Optional service account to impersonate using short-term
        credentials, or chained list of accounts required to get the access_token
        of the last account in the list, which will be impersonated in the request.
        If set as a string, the account must grant the originating account
        the Service Account Token Creator IAM role.
        If set as a sequence, the identities from the list must grant
        Service Account Token Creator IAM role to the directly preceding identity, with first
        account from the list granting this role to the originating account (templated).
    :param cancel_on_kill: Flag which indicates whether cancel the hook's job or not, when on_kill is called
    """

    def _submit_job(
        self,
        hook: _BigQueryHook,
        job_id: str,
    ) -> BigQueryJob:
        """Submit a new job and get the job id for polling the status using Triggerer."""
        return hook.insert_job(
            configuration=self.configuration,
            project_id=self.project_id,
            location=self.location,
            job_id=job_id,
            nowait=True,
        )

    def execute(self, context: "Context"):
        hook = _BigQueryHook(gcp_conn_id=self.gcp_conn_id)

        self.hook = hook
        job_id = self._job_id(context)

        try:
            job = self._submit_job(hook, job_id)
            self._handle_job_error(job)
        except Conflict:
            # If the job already exists retrieve it
            job = hook.get_job(
                project_id=self.project_id,
                location=self.location,
                job_id=job_id,
            )
            if job.state in self.reattach_states:
                # We are reattaching to a job
                job._begin()
                self._handle_job_error(job)
            else:
                # Same job configuration so we need force_rerun
                raise AirflowException(
                    f"Job with id: {job_id} already exists and is in {job.state} state. If you "
                    f"want to force rerun it consider setting `force_rerun=True`."
                    f"Or, if you want to reattach in this scenario add {job.state} to `reattach_states`"
                )

        self.job_id = job.job_id

        self.defer(
            timeout=self.execution_timeout,
            trigger=BigQueryInsertJobTrigger(
                conn_id=self.gcp_conn_id,
                job_id=self.job_id,
                project_id=self.project_id,
            ),
            method_name="execute_complete",
        )

    def execute_complete(self, context, event=None):
        if event["status"] == "error":
            raise AirflowException(event["message"])
        self.log.info(
            "%s completed with response %s ",
            self.task_id,
            event["message"],
        )
        return event["message"]


class BigQueryCheckOperatorAsync(BigQueryCheckOperator):
    def _submit_job(
        self,
        hook: _BigQueryHook,
        job_id: str,
    ) -> BigQueryJob:
        """Submit a new job and get the job id for polling the status using Trigger."""
        configuration = {"query": {"query": self.sql}}

        return hook.insert_job(
            configuration=configuration,
            project_id=hook.project_id,
            location=self.location,
            job_id=job_id,
            nowait=True,
        )

    def execute(self, context: "Context"):
        hook = _BigQueryHook(
            gcp_conn_id=self.gcp_conn_id,
            # location=self.location,
            # impersonation_chain=self.impersonation_chain,
        )
        job = self._submit_job(hook, job_id="")
        self.defer(
            timeout=self.execution_timeout,
            trigger=BigQueryCheckTrigger(
                conn_id=self.gcp_conn_id,
                job_id=job.job_id,
                project_id=hook.project_id,
            ),
            method_name="execute_complete",
        )

    def execute_complete(self, context, event=None):
        if event["status"] == "error":
            raise AirflowException(event["message"])

        records = event["records"]
        if not records:
            raise AirflowException("The query returned None")
        elif not all(bool(r) for r in records):
            raise AirflowException(f"Test failed.\nQuery:\n{self.sql}\nResults:\n{records!s}")
        self.log.info("Record: %s", event["records"])
        self.log.info("Success.")

        return event["status"]


<<<<<<< HEAD
class BigQueryIntervalCheckOperatorAsync(BigQueryIntervalCheckOperator):
    """
    Checks asynchronously that the values of metrics given as SQL expressions are within
    a certain tolerance of the ones from days_back before.
    This method constructs a query like so ::
        SELECT {metrics_threshold_dict_key} FROM {table}
        WHERE {date_filter_column}=<date>
    .. seealso::
        For more information on how to use this operator, take a look at the guide:
        :ref:`howto/operator:BigQueryIntervalCheckOperator`
    :param table: the table name
    :param days_back: number of days between ds and the ds we want to check
        against. Defaults to 7 days
    :param metrics_thresholds: a dictionary of ratios indexed by metrics, for
        example 'COUNT(*)': 1.5 would require a 50 percent or less difference
        between the current day, and the prior days_back.
    :param use_legacy_sql: Whether to use legacy SQL (true)
        or standard SQL (false).
    :param gcp_conn_id: (Optional) The connection ID used to connect to Google Cloud.
    :param bigquery_conn_id: (Deprecated) The connection ID used to connect to Google Cloud.
        This parameter has been deprecated. You should pass the gcp_conn_id parameter instead.
    :param location: The geographic location of the job. See details at:
        https://cloud.google.com/bigquery/docs/locations#specifying_your_location
=======
class BigQueryGetDataOperatorAsync(BigQueryGetDataOperator):
    """
    Fetches the data from a BigQuery table using Job API (alternatively fetch data for selected columns)
    and returns data in a python list. The number of elements in the returned list will
    be equal to the number of rows fetched. Each element in the list will again be a list
    where element would represent the columns values for that row.
    **Example Result**: ``[['Tony', '10'], ['Mike', '20'], ['Steve', '15']]``

    .. note::
        If you pass fields to ``selected_fields`` which are in different order than the
        order of columns already in
        BQ table, the data will still be in the order of BQ table.
        For example if the BQ table has 3 columns as
        ``[A,B,C]`` and you pass 'B,A' in the ``selected_fields``
        the data would still be of the form ``'A,B'``.

    **Example**: ::
        get_data = BigQueryGetDataOperatorAsync(
            task_id='get_data_from_bq',
            dataset_id='test_dataset',
            table_id='Transaction_partitions',
            max_results=100,
            selected_fields='DATE',
            gcp_conn_id='airflow-conn-id'
        )

    :param dataset_id: The dataset ID of the requested table. (templated)
    :param table_id: The table ID of the requested table. (templated)
    :param max_results: The maximum number of records (rows) to be fetched
        from the table. (templated)
    :param selected_fields: List of fields to return (comma-separated). If
        unspecified, all fields are returned.
    :param gcp_conn_id: (Optional) The connection ID used to connect to Google Cloud.
    :param bigquery_conn_id: (Deprecated) The connection ID used to connect to Google Cloud.
        This parameter has been deprecated. You should pass the gcp_conn_id parameter instead.
    :param delegate_to: The account to impersonate using domain-wide delegation of authority,
        if any. For this to work, the service account making the request must have
        domain-wide delegation enabled.
    :param location: The location used for the operation.
>>>>>>> 846fcb32
    :param impersonation_chain: Optional service account to impersonate using short-term
        credentials, or chained list of accounts required to get the access_token
        of the last account in the list, which will be impersonated in the request.
        If set as a string, the account must grant the originating account
        the Service Account Token Creator IAM role.
        If set as a sequence, the identities from the list must grant
        Service Account Token Creator IAM role to the directly preceding identity, with first
        account from the list granting this role to the originating account (templated).
<<<<<<< HEAD
    :param labels: a dictionary containing labels for the table, passed to BigQuery
=======
>>>>>>> 846fcb32
    """

    def _submit_job(
        self,
        hook: _BigQueryHook,
<<<<<<< HEAD
        sql: str,
        job_id: str,
    ) -> BigQueryJob:
        """Submit a new job and get the job id for polling the status using Triggerer."""
        configuration = {"query": {"query": sql}}
        return hook.insert_job(
            configuration=configuration,
            project_id=hook.project_id,
            location=self.location,
=======
        job_id: str,
        configuration: Dict,
    ) -> BigQueryJob:
        """Submit a new job and get the job id for polling the status using Triggerer."""
        return hook.insert_job(
            configuration=configuration,
            location=self.location,
            project_id=hook.project_id,
>>>>>>> 846fcb32
            job_id=job_id,
            nowait=True,
        )

<<<<<<< HEAD
    def execute(self, context=None):
        hook = _BigQueryHook(gcp_conn_id=self.gcp_conn_id)
        self.log.info("Using ratio formula: %s", self.ratio_formula)

        self.log.info("Executing SQL check: %s", self.sql1)
        job_1 = self._submit_job(hook, sql=self.sql1, job_id="")

        self.log.info("Executing SQL check: %s", self.sql2)
        job_2 = self._submit_job(hook, sql=self.sql2, job_id="")

        self.defer(
            timeout=self.execution_timeout,
            trigger=BigQueryIntervalCheckTrigger(
                conn_id=self.gcp_conn_id,
                first_job_id=job_1.job_id,
                second_job_id=job_2.job_id,
                project_id=hook.project_id,
                table=self.table,
                metrics_thresholds=self.metrics_thresholds,
                date_filter_column=self.date_filter_column,
                days_back=self.days_back,
                ratio_formula=self.ratio_formula,
                ignore_zero=self.ignore_zero,
=======
    def generate_query(self):
        """
        Generate a select query if selected fields are given or with *
        for the given dataset and table id
        """
        query = "select "
        if self.selected_fields:
            query += self.selected_fields
        else:
            query += "*"
        query += " from " + self.dataset_id + "." + self.table_id + " limit " + str(self.max_results)
        return query

    def execute(self, context: "Context"):
        get_query = self.generate_query()
        configuration = {"query": {"query": get_query}}

        hook = _BigQueryHook(
            gcp_conn_id=self.gcp_conn_id,
            delegate_to=self.delegate_to,
            location=self.location,
            impersonation_chain=self.impersonation_chain,
        )

        self.hook = hook
        job = self._submit_job(hook, job_id="", configuration=configuration)
        self.job_id = job.job_id
        self.defer(
            timeout=self.execution_timeout,
            trigger=BigQueryGetDataTrigger(
                conn_id=self.gcp_conn_id,
                job_id=self.job_id,
                dataset_id=self.dataset_id,
                table_id=self.table_id,
                project_id=hook.project_id,
>>>>>>> 846fcb32
            ),
            method_name="execute_complete",
        )

    def execute_complete(self, context, event=None):
<<<<<<< HEAD
        if event["status"] == "error":
            raise AirflowException(event["message"])

        self.log.info(
            "%s completed with response %s ",
            self.task_id,
            event["status"],
        )
        return event["status"]
=======
        if event["status"] == "success":
            self.log.info("Total extracted rows: %s", len(event["records"]))
            return event["records"]
        raise AirflowException(event["message"])
>>>>>>> 846fcb32
<|MERGE_RESOLUTION|>--- conflicted
+++ resolved
@@ -17,13 +17,8 @@
 # under the License.
 
 
-<<<<<<< HEAD
-"""This module contains Google BigQueryAsync operators."""
-from typing import TYPE_CHECKING
-=======
 """This module contains Google BigQueryAsync providers."""
 from typing import TYPE_CHECKING, Dict
->>>>>>> 846fcb32
 
 from airflow.exceptions import AirflowException
 from airflow.models import BaseOperator
@@ -219,7 +214,113 @@
         return event["status"]
 
 
-<<<<<<< HEAD
+class BigQueryGetDataOperatorAsync(BigQueryGetDataOperator):
+    """
+    Fetches the data from a BigQuery table using Job API (alternatively fetch data for selected columns)
+    and returns data in a python list. The number of elements in the returned list will
+    be equal to the number of rows fetched. Each element in the list will again be a list
+    where element would represent the columns values for that row.
+    **Example Result**: ``[['Tony', '10'], ['Mike', '20'], ['Steve', '15']]``
+    .. note::
+        If you pass fields to ``selected_fields`` which are in different order than the
+        order of columns already in
+        BQ table, the data will still be in the order of BQ table.
+        For example if the BQ table has 3 columns as
+        ``[A,B,C]`` and you pass 'B,A' in the ``selected_fields``
+        the data would still be of the form ``'A,B'``.
+    **Example**: ::
+        get_data = BigQueryGetDataOperatorAsync(
+            task_id='get_data_from_bq',
+            dataset_id='test_dataset',
+            table_id='Transaction_partitions',
+            max_results=100,
+            selected_fields='DATE',
+            gcp_conn_id='airflow-conn-id'
+        )
+    :param dataset_id: The dataset ID of the requested table. (templated)
+    :param table_id: The table ID of the requested table. (templated)
+    :param max_results: The maximum number of records (rows) to be fetched
+        from the table. (templated)
+    :param selected_fields: List of fields to return (comma-separated). If
+        unspecified, all fields are returned.
+    :param gcp_conn_id: (Optional) The connection ID used to connect to Google Cloud.
+    :param bigquery_conn_id: (Deprecated) The connection ID used to connect to Google Cloud.
+        This parameter has been deprecated. You should pass the gcp_conn_id parameter instead.
+    :param delegate_to: The account to impersonate using domain-wide delegation of authority,
+        if any. For this to work, the service account making the request must have
+        domain-wide delegation enabled.
+    :param location: The location used for the operation.
+    :param impersonation_chain: Optional service account to impersonate using short-term
+        credentials, or chained list of accounts required to get the access_token
+        of the last account in the list, which will be impersonated in the request.
+        If set as a string, the account must grant the originating account
+        the Service Account Token Creator IAM role.
+        If set as a sequence, the identities from the list must grant
+        Service Account Token Creator IAM role to the directly preceding identity, with first
+        account from the list granting this role to the originating account (templated).
+    """
+
+    def _submit_job(
+        self,
+        hook: _BigQueryHook,
+        job_id: str,
+        configuration: Dict,
+    ) -> BigQueryJob:
+        """Submit a new job and get the job id for polling the status using Triggerer."""
+        return hook.insert_job(
+            configuration=configuration,
+            location=self.location,
+            project_id=hook.project_id,
+            job_id=job_id,
+            nowait=True,
+        )
+
+    def generate_query(self):
+        """
+        Generate a select query if selected fields are given or with *
+        for the given dataset and table id
+        """
+        query = "select "
+        if self.selected_fields:
+            query += self.selected_fields
+        else:
+            query += "*"
+        query += " from " + self.dataset_id + "." + self.table_id + " limit " + str(self.max_results)
+        return query
+
+    def execute(self, context: "Context"):
+        get_query = self.generate_query()
+        configuration = {"query": {"query": get_query}}
+
+        hook = _BigQueryHook(
+            gcp_conn_id=self.gcp_conn_id,
+            delegate_to=self.delegate_to,
+            location=self.location,
+            impersonation_chain=self.impersonation_chain,
+        )
+
+        self.hook = hook
+        job = self._submit_job(hook, job_id="", configuration=configuration)
+        self.job_id = job.job_id
+        self.defer(
+            timeout=self.execution_timeout,
+            trigger=BigQueryGetDataTrigger(
+                conn_id=self.gcp_conn_id,
+                job_id=self.job_id,
+                dataset_id=self.dataset_id,
+                table_id=self.table_id,
+                project_id=hook.project_id,
+            ),
+            method_name="execute_complete",
+        )
+
+    def execute_complete(self, context, event=None):
+        if event["status"] == "success":
+            self.log.info("Total extracted rows: %s", len(event["records"]))
+            return event["records"]
+        raise AirflowException(event["message"])
+
+
 class BigQueryIntervalCheckOperatorAsync(BigQueryIntervalCheckOperator):
     """
     Checks asynchronously that the values of metrics given as SQL expressions are within
@@ -243,47 +344,6 @@
         This parameter has been deprecated. You should pass the gcp_conn_id parameter instead.
     :param location: The geographic location of the job. See details at:
         https://cloud.google.com/bigquery/docs/locations#specifying_your_location
-=======
-class BigQueryGetDataOperatorAsync(BigQueryGetDataOperator):
-    """
-    Fetches the data from a BigQuery table using Job API (alternatively fetch data for selected columns)
-    and returns data in a python list. The number of elements in the returned list will
-    be equal to the number of rows fetched. Each element in the list will again be a list
-    where element would represent the columns values for that row.
-    **Example Result**: ``[['Tony', '10'], ['Mike', '20'], ['Steve', '15']]``
-
-    .. note::
-        If you pass fields to ``selected_fields`` which are in different order than the
-        order of columns already in
-        BQ table, the data will still be in the order of BQ table.
-        For example if the BQ table has 3 columns as
-        ``[A,B,C]`` and you pass 'B,A' in the ``selected_fields``
-        the data would still be of the form ``'A,B'``.
-
-    **Example**: ::
-        get_data = BigQueryGetDataOperatorAsync(
-            task_id='get_data_from_bq',
-            dataset_id='test_dataset',
-            table_id='Transaction_partitions',
-            max_results=100,
-            selected_fields='DATE',
-            gcp_conn_id='airflow-conn-id'
-        )
-
-    :param dataset_id: The dataset ID of the requested table. (templated)
-    :param table_id: The table ID of the requested table. (templated)
-    :param max_results: The maximum number of records (rows) to be fetched
-        from the table. (templated)
-    :param selected_fields: List of fields to return (comma-separated). If
-        unspecified, all fields are returned.
-    :param gcp_conn_id: (Optional) The connection ID used to connect to Google Cloud.
-    :param bigquery_conn_id: (Deprecated) The connection ID used to connect to Google Cloud.
-        This parameter has been deprecated. You should pass the gcp_conn_id parameter instead.
-    :param delegate_to: The account to impersonate using domain-wide delegation of authority,
-        if any. For this to work, the service account making the request must have
-        domain-wide delegation enabled.
-    :param location: The location used for the operation.
->>>>>>> 846fcb32
     :param impersonation_chain: Optional service account to impersonate using short-term
         credentials, or chained list of accounts required to get the access_token
         of the last account in the list, which will be impersonated in the request.
@@ -292,16 +352,12 @@
         If set as a sequence, the identities from the list must grant
         Service Account Token Creator IAM role to the directly preceding identity, with first
         account from the list granting this role to the originating account (templated).
-<<<<<<< HEAD
     :param labels: a dictionary containing labels for the table, passed to BigQuery
-=======
->>>>>>> 846fcb32
     """
 
     def _submit_job(
         self,
         hook: _BigQueryHook,
-<<<<<<< HEAD
         sql: str,
         job_id: str,
     ) -> BigQueryJob:
@@ -311,21 +367,10 @@
             configuration=configuration,
             project_id=hook.project_id,
             location=self.location,
-=======
-        job_id: str,
-        configuration: Dict,
-    ) -> BigQueryJob:
-        """Submit a new job and get the job id for polling the status using Triggerer."""
-        return hook.insert_job(
-            configuration=configuration,
-            location=self.location,
-            project_id=hook.project_id,
->>>>>>> 846fcb32
             job_id=job_id,
             nowait=True,
         )
 
-<<<<<<< HEAD
     def execute(self, context=None):
         hook = _BigQueryHook(gcp_conn_id=self.gcp_conn_id)
         self.log.info("Using ratio formula: %s", self.ratio_formula)
@@ -349,49 +394,11 @@
                 days_back=self.days_back,
                 ratio_formula=self.ratio_formula,
                 ignore_zero=self.ignore_zero,
-=======
-    def generate_query(self):
-        """
-        Generate a select query if selected fields are given or with *
-        for the given dataset and table id
-        """
-        query = "select "
-        if self.selected_fields:
-            query += self.selected_fields
-        else:
-            query += "*"
-        query += " from " + self.dataset_id + "." + self.table_id + " limit " + str(self.max_results)
-        return query
-
-    def execute(self, context: "Context"):
-        get_query = self.generate_query()
-        configuration = {"query": {"query": get_query}}
-
-        hook = _BigQueryHook(
-            gcp_conn_id=self.gcp_conn_id,
-            delegate_to=self.delegate_to,
-            location=self.location,
-            impersonation_chain=self.impersonation_chain,
-        )
-
-        self.hook = hook
-        job = self._submit_job(hook, job_id="", configuration=configuration)
-        self.job_id = job.job_id
-        self.defer(
-            timeout=self.execution_timeout,
-            trigger=BigQueryGetDataTrigger(
-                conn_id=self.gcp_conn_id,
-                job_id=self.job_id,
-                dataset_id=self.dataset_id,
-                table_id=self.table_id,
-                project_id=hook.project_id,
->>>>>>> 846fcb32
             ),
             method_name="execute_complete",
         )
 
     def execute_complete(self, context, event=None):
-<<<<<<< HEAD
         if event["status"] == "error":
             raise AirflowException(event["message"])
 
@@ -400,10 +407,4 @@
             self.task_id,
             event["status"],
         )
-        return event["status"]
-=======
-        if event["status"] == "success":
-            self.log.info("Total extracted rows: %s", len(event["records"]))
-            return event["records"]
-        raise AirflowException(event["message"])
->>>>>>> 846fcb32
+        return event["status"]