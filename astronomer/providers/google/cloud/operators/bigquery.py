--- conflicted
+++ resolved
@@ -28,10 +28,7 @@
 from airflow.providers.google.cloud.operators.bigquery import (
     BigQueryCheckOperator,
     BigQueryInsertJobOperator,
-<<<<<<< HEAD
     BigQueryIntervalCheckOperator,
-=======
->>>>>>> 33d9c7aa
 )
 from google.api_core.exceptions import Conflict
 
@@ -39,10 +36,7 @@
 from astronomer.providers.google.cloud.triggers.bigquery import (
     BigQueryCheckTrigger,
     BigQueryInsertJobTrigger,
-<<<<<<< HEAD
     BigQueryIntervalCheckTrigger,
-=======
->>>>>>> 33d9c7aa
 )
 
 if TYPE_CHECKING:
@@ -176,53 +170,7 @@
         return event["message"]
 
 
-<<<<<<< HEAD
-class BigQueryUIColors(enum.Enum):
-    """Hex colors for BigQuery operators"""
-
-    CHECK = "#C0D7FF"
-    QUERY = "#A1BBFF"
-    TABLE = "#81A0FF"
-    DATASET = "#5F86FF"
-
-
 class BigQueryCheckOperatorAsync(BigQueryCheckOperator):
-    template_fields: Sequence[str] = (
-        "sql",
-        "gcp_conn_id",
-        "impersonation_chain",
-        "labels",
-    )
-    template_ext: Sequence[str] = (".sql",)
-    ui_color = BigQueryUIColors.CHECK.value
-
-    def __init__(
-        self,
-        *,
-        sql: str,
-        gcp_conn_id: str = "google_cloud_default",
-        bigquery_conn_id: Optional[str] = None,
-        use_legacy_sql: bool = True,
-        location: Optional[str] = None,
-        impersonation_chain: Optional[Union[str, Sequence[str]]] = None,
-        labels: Optional[dict] = None,
-        **kwargs,
-    ) -> None:
-        super().__init__(sql=sql, **kwargs)
-        if bigquery_conn_id:
-            warnings.warn(_DEPRECATION_MSG, DeprecationWarning, stacklevel=3)
-            gcp_conn_id = bigquery_conn_id
-
-        self.gcp_conn_id = gcp_conn_id
-        self.sql = sql
-        self.use_legacy_sql = use_legacy_sql
-        self.location = location
-        self.impersonation_chain = impersonation_chain
-        self.labels = labels
-
-=======
-class BigQueryCheckOperatorAsync(BigQueryCheckOperator):
->>>>>>> 33d9c7aa
     def _submit_job(
         self,
         hook: _BigQueryHook,
@@ -243,10 +191,7 @@
         hook = _BigQueryHook(
             gcp_conn_id=self.gcp_conn_id,
             location=self.location,
-<<<<<<< HEAD
             impersonation_chain=self.impersonation_chain,
-=======
->>>>>>> 33d9c7aa
         )
         job = self._submit_job(hook, job_id="")
         self.defer(
@@ -271,7 +216,6 @@
         self.log.info("Record: %s", event["records"])
         self.log.info("Success.")
 
-<<<<<<< HEAD
         return event["status"]
 
 
@@ -364,7 +308,4 @@
             self.task_id,
             event["message"],
         )
-        return event["message"]
-=======
-        return event["status"]
->>>>>>> 33d9c7aa
+        return event["message"]