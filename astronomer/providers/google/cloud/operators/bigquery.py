#
# Licensed to the Apache Software Foundation (ASF) under one
# or more contributor license agreements.  See the NOTICE file
# distributed with this work for additional information
# regarding copyright ownership.  The ASF licenses this file
# to you under the Apache License, Version 2.0 (the
# "License"); you may not use this file except in compliance
# with the License.  You may obtain a copy of the License at
#
#   http://www.apache.org/licenses/LICENSE-2.0
#
# Unless required by applicable law or agreed to in writing,
# software distributed under the License is distributed on an
# "AS IS" BASIS, WITHOUT WARRANTIES OR CONDITIONS OF ANY
# KIND, either express or implied.  See the License for the
# specific language governing permissions and limitations
# under the License.


"""This module contains Google BigQueryAsync operators."""
import enum
from typing import TYPE_CHECKING, Dict, Sequence

from airflow.exceptions import AirflowException
from airflow.models import BaseOperator
from airflow.providers.google.cloud.hooks.bigquery import BigQueryJob
from airflow.providers.google.cloud.operators.bigquery import (
<<<<<<< HEAD
    BigQueryGetDataOperator,
=======
    BigQueryCheckOperator,
>>>>>>> 33d9c7aa
    BigQueryInsertJobOperator,
)
from google.api_core.exceptions import Conflict

from astronomer.providers.google.cloud.hooks.bigquery import _BigQueryHook
from astronomer.providers.google.cloud.triggers.bigquery import (
<<<<<<< HEAD
    BigQueryGetDataTrigger,
=======
    BigQueryCheckTrigger,
>>>>>>> 33d9c7aa
    BigQueryInsertJobTrigger,
)

if TYPE_CHECKING:
    from airflow.utils.context import Context

BIGQUERY_JOB_DETAILS_LINK_FMT = "https://console.cloud.google.com/bigquery?j={job_id}"


class BigQueryUIColors(enum.Enum):
    """Hex colors for BigQuery operators"""

    CHECK = "#C0D7FF"
    QUERY = "#A1BBFF"
    TABLE = "#81A0FF"
    DATASET = "#5F86FF"


class BigQueryInsertJobOperatorAsync(BigQueryInsertJobOperator, BaseOperator):
    """
    Starts a BigQuery job asynchronously, and returns job id.
    This operator works in the following way:

    - it calculates a unique hash of the job using job's configuration or uuid if ``force_rerun`` is True
    - creates ``job_id`` in form of
        ``[provided_job_id | airflow_{dag_id}_{task_id}_{exec_date}]_{uniqueness_suffix}``
    - submits a BigQuery job using the ``job_id``
    - if job with given id already exists then it tries to reattach to the job if its not done and its
        state is in ``reattach_states``. If the job is done the operator will raise ``AirflowException``.

    Using ``force_rerun`` will submit a new job every time without attaching to already existing ones.

    For job definition see here:

        https://cloud.google.com/bigquery/docs/reference/v2/jobs

    .. seealso::
        For more information on how to use this operator, take a look at the guide:
        :ref:`howto/operator:BigQueryInsertJobOperatorAsync`


    :param configuration: The configuration parameter maps directly to BigQuery's
        configuration field in the job  object. For more details see
        https://cloud.google.com/bigquery/docs/reference/v2/jobs
    :param job_id: The ID of the job. It will be suffixed with hash of job configuration
        unless ``force_rerun`` is True.
        The ID must contain only letters (a-z, A-Z), numbers (0-9), underscores (_), or
        dashes (-). The maximum length is 1,024 characters. If not provided then uuid will
        be generated.
    :param force_rerun: If True then operator will use hash of uuid as job id suffix
    :param reattach_states: Set of BigQuery job's states in case of which we should reattach
        to the job. Should be other than final states.
    :param project_id: Google Cloud Project where the job is running
    :param location: location the job is running
    :param gcp_conn_id: The connection ID used to connect to Google Cloud.
    :param delegate_to: The account to impersonate using domain-wide delegation of authority,
        if any. For this to work, the service account making the request must have
        domain-wide delegation enabled.
    :param impersonation_chain: Optional service account to impersonate using short-term
        credentials, or chained list of accounts required to get the access_token
        of the last account in the list, which will be impersonated in the request.
        If set as a string, the account must grant the originating account
        the Service Account Token Creator IAM role.
        If set as a sequence, the identities from the list must grant
        Service Account Token Creator IAM role to the directly preceding identity, with first
        account from the list granting this role to the originating account (templated).
    :param cancel_on_kill: Flag which indicates whether cancel the hook's job or not, when on_kill is called
    """

    def _submit_job(
        self,
        hook: _BigQueryHook,
        job_id: str,
    ) -> BigQueryJob:
        """Submit a new job and get the job id for polling the status using Triggerer."""
        return hook.insert_job(
            configuration=self.configuration,
            project_id=self.project_id,
            location=self.location,
            job_id=job_id,
            nowait=True,
        )

    def execute(self, context: "Context"):
        hook = _BigQueryHook(
            gcp_conn_id=self.gcp_conn_id,
            delegate_to=self.delegate_to,
            location=self.location,
            impersonation_chain=self.impersonation_chain,
        )

        self.hook = hook
        job_id = self._job_id(context)

        try:
            job = self._submit_job(hook, job_id)
            self._handle_job_error(job)
        except Conflict:
            # If the job already exists retrieve it
            job = hook.get_job(
                project_id=self.project_id,
                location=self.location,
                job_id=job_id,
            )
            if job.state in self.reattach_states:
                # We are reattaching to a job
                job._begin()
                self._handle_job_error(job)
            else:
                # Same job configuration so we need force_rerun
                raise AirflowException(
                    f"Job with id: {job_id} already exists and is in {job.state} state. If you "
                    f"want to force rerun it consider setting `force_rerun=True`."
                    f"Or, if you want to reattach in this scenario add {job.state} to `reattach_states`"
                )

        self.job_id = job.job_id

        self.defer(
            timeout=self.execution_timeout,
            trigger=BigQueryInsertJobTrigger(
                conn_id=self.gcp_conn_id,
                job_id=self.job_id,
                project_id=self.project_id,
            ),
            method_name="execute_complete",
        )

    def execute_complete(self, context, event=None):
        if event["status"] == "error":
            raise AirflowException(event["message"])
        self.log.info(
            "%s completed with response %s ",
            self.task_id,
            event["message"],
        )
        return event["message"]


<<<<<<< HEAD
class BigQueryGetDataOperatorAsync(BigQueryGetDataOperator):
    """
    Fetches the data from a BigQuery table using Job API (alternatively fetch data for selected columns)
    and returns data in a python list. The number of elements in the returned list will
    be equal to the number of rows fetched. Each element in the list will again be a list
    where element would represent the columns values for that row.
    **Example Result**: ``[['Tony', '10'], ['Mike', '20'], ['Steve', '15']]``
    .. seealso::
        For more information on how to use this operator, take a look at the guide:
        :ref:`howto/operator:BigQueryGetDataOperator`
    .. note::
        If you pass fields to ``selected_fields`` which are in different order than the
        order of columns already in
        BQ table, the data will still be in the order of BQ table.
        For example if the BQ table has 3 columns as
        ``[A,B,C]`` and you pass 'B,A' in the ``selected_fields``
        the data would still be of the form ``'A,B'``.
    **Example**: ::
        get_data = BigQueryGetDataOperatorAsync(
            task_id='get_data_from_bq',
            dataset_id='test_dataset',
            table_id='Transaction_partitions',
            max_results=100,
            selected_fields='DATE',
            gcp_conn_id='airflow-conn-id'
        )
    :param dataset_id: The dataset ID of the requested table. (templated)
    :param table_id: The table ID of the requested table. (templated)
    :param max_results: The maximum number of records (rows) to be fetched
        from the table. (templated)
    :param selected_fields: List of fields to return (comma-separated). If
        unspecified, all fields are returned.
    :param gcp_conn_id: (Optional) The connection ID used to connect to Google Cloud.
    :param bigquery_conn_id: (Deprecated) The connection ID used to connect to Google Cloud.
        This parameter has been deprecated. You should pass the gcp_conn_id parameter instead.
    :param delegate_to: The account to impersonate using domain-wide delegation of authority,
        if any. For this to work, the service account making the request must have
        domain-wide delegation enabled.
    :param location: The location used for the operation.
    :param impersonation_chain: Optional service account to impersonate using short-term
        credentials, or chained list of accounts required to get the access_token
        of the last account in the list, which will be impersonated in the request.
        If set as a string, the account must grant the originating account
        the Service Account Token Creator IAM role.
        If set as a sequence, the identities from the list must grant
        Service Account Token Creator IAM role to the directly preceding identity, with first
        account from the list granting this role to the originating account (templated).
    """

    template_fields: Sequence[str] = (
        "dataset_id",
        "table_id",
        "max_results",
        "selected_fields",
        "impersonation_chain",
    )
    ui_color = BigQueryUIColors.QUERY.value

=======
class BigQueryCheckOperatorAsync(BigQueryCheckOperator):
>>>>>>> 33d9c7aa
    def _submit_job(
        self,
        hook: _BigQueryHook,
        job_id: str,
<<<<<<< HEAD
        configuration: Dict,
    ) -> BigQueryJob:
        """Submit a new job and get the job id for polling the status using Triggerer."""
        return hook.insert_job(
            configuration=configuration,
            location=self.location,
            project_id=hook.project_id,
=======
    ) -> BigQueryJob:
        """Submit a new job and get the job id for polling the status using Trigger."""
        configuration = {"query": {"query": self.sql}}

        return hook.insert_job(
            configuration=configuration,
            project_id=hook.project_id,
            location=self.location,
>>>>>>> 33d9c7aa
            job_id=job_id,
            nowait=True,
        )

    def execute(self, context: "Context"):
<<<<<<< HEAD
        get_query = "select "
        if self.selected_fields:
            get_query += self.selected_fields
        else:
            get_query += "*"
        get_query += " from " + self.dataset_id + "." + self.table_id + " limit " + str(self.max_results)
        configuration = {"query": {"query": get_query}}

        hook = _BigQueryHook(
            gcp_conn_id=self.gcp_conn_id,
            delegate_to=self.delegate_to,
            location=self.location,
            impersonation_chain=self.impersonation_chain,
        )

        self.hook = hook
        job = self._submit_job(hook, job_id="", configuration=configuration)
        self.job_id = job.job_id
        self.defer(
            timeout=self.execution_timeout,
            trigger=BigQueryGetDataTrigger(
                conn_id=self.gcp_conn_id,
                job_id=self.job_id,
                dataset_id=self.dataset_id,
                table_id=self.table_id,
=======
        hook = _BigQueryHook(
            gcp_conn_id=self.gcp_conn_id,
            location=self.location,
        )
        job = self._submit_job(hook, job_id="")
        self.defer(
            timeout=self.execution_timeout,
            trigger=BigQueryCheckTrigger(
                conn_id=self.gcp_conn_id,
                job_id=job.job_id,
>>>>>>> 33d9c7aa
                project_id=hook.project_id,
            ),
            method_name="execute_complete",
        )

    def execute_complete(self, context, event=None):
<<<<<<< HEAD
        if event["status"] == "success":
            self.log.info("Total extracted rows: %s", len(event["records"]))
            return event["records"]
        raise AirflowException(event["message"])
=======
        if event["status"] == "error":
            raise AirflowException(event["message"])

        records = event["records"]
        if not records:
            raise AirflowException("The query returned None")
        elif not all(bool(r) for r in records):
            raise AirflowException(f"Test failed.\nQuery:\n{self.sql}\nResults:\n{records!s}")
        self.log.info("Record: %s", event["records"])
        self.log.info("Success.")

        return event["status"]
>>>>>>> 33d9c7aa
<|MERGE_RESOLUTION|>--- conflicted
+++ resolved
@@ -17,7 +17,7 @@
 # under the License.
 
 
-"""This module contains Google BigQueryAsync operators."""
+"""This module contains Google BigQueryAsync providers."""
 import enum
 from typing import TYPE_CHECKING, Dict, Sequence
 
@@ -25,22 +25,16 @@
 from airflow.models import BaseOperator
 from airflow.providers.google.cloud.hooks.bigquery import BigQueryJob
 from airflow.providers.google.cloud.operators.bigquery import (
-<<<<<<< HEAD
+    BigQueryCheckOperator,
     BigQueryGetDataOperator,
-=======
-    BigQueryCheckOperator,
->>>>>>> 33d9c7aa
     BigQueryInsertJobOperator,
 )
 from google.api_core.exceptions import Conflict
 
 from astronomer.providers.google.cloud.hooks.bigquery import _BigQueryHook
 from astronomer.providers.google.cloud.triggers.bigquery import (
-<<<<<<< HEAD
+    BigQueryCheckTrigger,
     BigQueryGetDataTrigger,
-=======
-    BigQueryCheckTrigger,
->>>>>>> 33d9c7aa
     BigQueryInsertJobTrigger,
 )
 
@@ -48,6 +42,10 @@
     from airflow.utils.context import Context
 
 BIGQUERY_JOB_DETAILS_LINK_FMT = "https://console.cloud.google.com/bigquery?j={job_id}"
+
+_DEPRECATION_MSG = (
+    "The bigquery_conn_id parameter has been deprecated. You should pass the gcp_conn_id parameter."
+)
 
 
 class BigQueryUIColors(enum.Enum):
@@ -180,7 +178,54 @@
         return event["message"]
 
 
-<<<<<<< HEAD
+class BigQueryCheckOperatorAsync(BigQueryCheckOperator):
+    def _submit_job(
+        self,
+        hook: _BigQueryHook,
+        job_id: str,
+    ) -> BigQueryJob:
+        """Submit a new job and get the job id for polling the status using Trigger."""
+        configuration = {"query": {"query": self.sql}}
+
+        return hook.insert_job(
+            configuration=configuration,
+            project_id=hook.project_id,
+            location=self.location,
+            job_id=job_id,
+            nowait=True,
+        )
+
+    def execute(self, context: "Context"):
+        hook = _BigQueryHook(
+            gcp_conn_id=self.gcp_conn_id,
+            location=self.location,
+        )
+        job = self._submit_job(hook, job_id="")
+        self.defer(
+            timeout=self.execution_timeout,
+            trigger=BigQueryCheckTrigger(
+                conn_id=self.gcp_conn_id,
+                job_id=job.job_id,
+                project_id=hook.project_id,
+            ),
+            method_name="execute_complete",
+        )
+
+    def execute_complete(self, context, event=None):
+        if event["status"] == "error":
+            raise AirflowException(event["message"])
+
+        records = event["records"]
+        if not records:
+            raise AirflowException("The query returned None")
+        elif not all(bool(r) for r in records):
+            raise AirflowException(f"Test failed.\nQuery:\n{self.sql}\nResults:\n{records!s}")
+        self.log.info("Record: %s", event["records"])
+        self.log.info("Success.")
+
+        return event["status"]
+
+
 class BigQueryGetDataOperatorAsync(BigQueryGetDataOperator):
     """
     Fetches the data from a BigQuery table using Job API (alternatively fetch data for selected columns)
@@ -239,14 +284,10 @@
     )
     ui_color = BigQueryUIColors.QUERY.value
 
-=======
-class BigQueryCheckOperatorAsync(BigQueryCheckOperator):
->>>>>>> 33d9c7aa
     def _submit_job(
         self,
         hook: _BigQueryHook,
         job_id: str,
-<<<<<<< HEAD
         configuration: Dict,
     ) -> BigQueryJob:
         """Submit a new job and get the job id for polling the status using Triggerer."""
@@ -254,22 +295,11 @@
             configuration=configuration,
             location=self.location,
             project_id=hook.project_id,
-=======
-    ) -> BigQueryJob:
-        """Submit a new job and get the job id for polling the status using Trigger."""
-        configuration = {"query": {"query": self.sql}}
-
-        return hook.insert_job(
-            configuration=configuration,
-            project_id=hook.project_id,
-            location=self.location,
->>>>>>> 33d9c7aa
             job_id=job_id,
             nowait=True,
         )
 
     def execute(self, context: "Context"):
-<<<<<<< HEAD
         get_query = "select "
         if self.selected_fields:
             get_query += self.selected_fields
@@ -295,40 +325,13 @@
                 job_id=self.job_id,
                 dataset_id=self.dataset_id,
                 table_id=self.table_id,
-=======
-        hook = _BigQueryHook(
-            gcp_conn_id=self.gcp_conn_id,
-            location=self.location,
-        )
-        job = self._submit_job(hook, job_id="")
-        self.defer(
-            timeout=self.execution_timeout,
-            trigger=BigQueryCheckTrigger(
-                conn_id=self.gcp_conn_id,
-                job_id=job.job_id,
->>>>>>> 33d9c7aa
                 project_id=hook.project_id,
             ),
             method_name="execute_complete",
         )
 
     def execute_complete(self, context, event=None):
-<<<<<<< HEAD
         if event["status"] == "success":
             self.log.info("Total extracted rows: %s", len(event["records"]))
             return event["records"]
-        raise AirflowException(event["message"])
-=======
-        if event["status"] == "error":
-            raise AirflowException(event["message"])
-
-        records = event["records"]
-        if not records:
-            raise AirflowException("The query returned None")
-        elif not all(bool(r) for r in records):
-            raise AirflowException(f"Test failed.\nQuery:\n{self.sql}\nResults:\n{records!s}")
-        self.log.info("Record: %s", event["records"])
-        self.log.info("Success.")
-
-        return event["status"]
->>>>>>> 33d9c7aa
+        raise AirflowException(event["message"])