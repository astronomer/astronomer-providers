--- conflicted
+++ resolved
@@ -1,30 +1,20 @@
 """This module contains Google Cloud Storage sensors."""
 
-<<<<<<< HEAD
-from typing import TYPE_CHECKING, Any, Dict, Optional, Sequence, Union
-
-from airflow.exceptions import AirflowException
-from airflow.models.baseoperator import BaseOperator
-from airflow.providers.google.cloud.sensors.gcs import GCSObjectUpdateSensor
-
-from astronomer.providers.google.cloud.triggers.gcs import (
-    GCSBlobTrigger,
-    GCSCheckBlobUpdateTimeTrigger,
-=======
 from typing import TYPE_CHECKING, Any, Dict, List, Optional, Sequence, Union
 
 from airflow.exceptions import AirflowException
 from airflow.models.baseoperator import BaseOperator
 from airflow.providers.google.cloud.sensors.gcs import (
     GCSObjectsWithPrefixExistenceSensor,
+    GCSObjectUpdateSensor,
     GCSUploadSessionCompleteSensor,
 )
 
 from astronomer.providers.google.cloud.triggers.gcs import (
     GCSBlobTrigger,
+    GCSCheckBlobUpdateTimeTrigger,
     GCSPrefixBlobTrigger,
     GCSUploadSessionTrigger,
->>>>>>> d244d5ae
 )
 
 if TYPE_CHECKING:
@@ -69,6 +59,7 @@
         impersonation_chain: Optional[Union[str, Sequence[str]]] = None,
         **kwargs: Any,
     ) -> None:
+
         super().__init__(**kwargs)
         self.bucket = bucket
         self.object = object
@@ -77,11 +68,7 @@
         self.delegate_to = delegate_to
         self.impersonation_chain = impersonation_chain
 
-<<<<<<< HEAD
-    def execute(self, context: "Context"):
-=======
     def execute(self, context: "Context") -> None:
->>>>>>> d244d5ae
         self.defer(
             timeout=self.execution_timeout,
             trigger=GCSBlobTrigger(
@@ -94,11 +81,7 @@
             method_name="execute_complete",
         )
 
-<<<<<<< HEAD
-    def execute_complete(self, context: "Context", event=None):  # pylint: disable=unused-argument
-=======
     def execute_complete(self, context: Dict[str, Any], event: Dict[str, str]) -> str:
->>>>>>> d244d5ae
         """
         Callback for when the trigger fires - returns immediately.
         Relies on trigger to throw an exception, otherwise it assumes execution was
@@ -110,11 +93,6 @@
         return event["message"]
 
 
-<<<<<<< HEAD
-class GCSObjectUpdateSensorAsync(GCSObjectUpdateSensor):
-    """
-    Async version to checks if an object is updated in Google Cloud Storage
-=======
 class GCSObjectsWithPrefixExistenceSensorAsync(GCSObjectsWithPrefixExistenceSensor):
     """
     Async Operator that Checks for the existence of GCS objects at a given prefix, passing matches via XCom.
@@ -138,37 +116,22 @@
         Service Account Token Creator IAM role to the directly preceding identity, with first
         account from the list granting this role to the originating account (templated).
     :param polling_interval: The interval in seconds to wait between checks for matching objects.
->>>>>>> d244d5ae
-    """
-
-    def __init__(
-        self,
-<<<<<<< HEAD
-        polling_interval: float = 5,
-=======
+    """
+
+    def __init__(
+        self,
         polling_interval: float = 5.0,
->>>>>>> d244d5ae
-        **kwargs: Any,
-    ) -> None:
-        super().__init__(**kwargs)
-        self.polling_interval = polling_interval
-
-<<<<<<< HEAD
-    def execute(self, context: "Context") -> None:
-        self.defer(
-            timeout=self.execution_timeout,
-            trigger=GCSCheckBlobUpdateTimeTrigger(
-                bucket=self.bucket,
-                object_name=self.object,
-                ts=self.ts_func(context),
-=======
+        **kwargs: Any,
+    ) -> None:
+        super().__init__(**kwargs)
+        self.polling_interval = polling_interval
+
     def execute(self, context: Dict[str, Any]) -> None:  # type: ignore[override]
         self.defer(
             timeout=self.execution_timeout,
             trigger=GCSPrefixBlobTrigger(
                 bucket=self.bucket,
                 prefix=self.prefix,
->>>>>>> d244d5ae
                 polling_period_seconds=self.polling_interval,
                 google_cloud_conn_id=self.google_cloud_conn_id,
                 hook_params=dict(delegate_to=self.delegate_to, impersonation_chain=self.impersonation_chain),
@@ -177,10 +140,6 @@
         )
 
     def execute_complete(
-<<<<<<< HEAD
-        self, context: "Context", event: Optional[Dict[Any, Any]] = None
-    ) -> Optional[str]:  # pylint: disable=unused-argument
-=======
         self, context: Dict[str, Any], event: Dict[str, Union[str, List[str]]]
     ) -> Union[str, List[str]]:
         """
@@ -256,21 +215,54 @@
         )
 
     def execute_complete(self, context: Dict[str, Any], event: Optional[Dict[str, str]] = None) -> str:
->>>>>>> d244d5ae
-        """
-        Callback for when the trigger fires - returns immediately.
-        Relies on trigger to throw an exception, otherwise it assumes execution was
-        successful.
-        """
-<<<<<<< HEAD
-        if event["status"] == "error":
-            raise AirflowException(event["message"])
-        self.log.info('Sensor checks update time for object %s in bucket : %s', self.object, self.bucket)
-        return event["message"]
-=======
+        """
+        Callback for when the trigger fires - returns immediately.
+        Relies on trigger to throw an exception, otherwise it assumes execution was
+        successful.
+        """
         if event:
             if event["status"] == "success":
                 return event["message"]
             raise AirflowException(event["message"])
         raise AirflowException("No event received in trigger callback")
->>>>>>> d244d5ae
+
+
+class GCSObjectUpdateSensorAsync(GCSObjectUpdateSensor):
+    """
+    Async version to checks if an object is updated in Google Cloud Storage
+    """
+
+    def __init__(
+        self,
+        polling_interval: float = 5,
+        **kwargs: Any,
+    ) -> None:
+        super().__init__(**kwargs)
+        self.polling_interval = polling_interval
+
+    def execute(self, context: "Context") -> None:
+        self.defer(
+            timeout=self.execution_timeout,
+            trigger=GCSCheckBlobUpdateTimeTrigger(
+                bucket=self.bucket,
+                object_name=self.object,
+                ts=self.ts_func(context),
+                polling_period_seconds=self.polling_interval,
+                google_cloud_conn_id=self.google_cloud_conn_id,
+                hook_params=dict(delegate_to=self.delegate_to, impersonation_chain=self.impersonation_chain),
+            ),
+            method_name="execute_complete",
+        )
+
+    def execute_complete(
+        self, context: "Context", event: Optional[Dict[Any, Any]] = None
+    ) -> str:  # pylint: disable=unused-argument
+        """
+        Callback for when the trigger fires - returns immediately.
+        Relies on trigger to throw an exception, otherwise it assumes execution was
+        successful.
+        """
+        if event["status"] == "error":
+            raise AirflowException(event["message"])
+        self.log.info("Sensor checks update time for object %s in bucket : %s", self.object, self.bucket)
+        return event["message"]