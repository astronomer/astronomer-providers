--- conflicted
+++ resolved
@@ -97,11 +97,7 @@
         warnings.warn(
             (
                 "This class is deprecated and will be removed in 2.0.0."
-<<<<<<< HEAD
-                "Use :class: `~airflow.providers.snowflake.triggers.snowflake_trigger.SnowflakeSqlApiTrigger` instead"
-=======
                 "Use `airflow.providers.snowflake.triggers.snowflake_trigger.SnowflakeSqlApiTrigger` instead"
->>>>>>> 3acabbc9
             ),
             DeprecationWarning,
             stacklevel=2,
