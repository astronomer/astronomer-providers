--- conflicted
+++ resolved
@@ -1,11 +1,7 @@
 import asyncio
 from contextlib import closing
 from io import StringIO
-<<<<<<< HEAD
 from typing import Dict, List, Optional, Union
-=======
-from typing import Any, Dict, List, Optional, Union
->>>>>>> a921d147
 
 from airflow.providers.snowflake.hooks.snowflake import SnowflakeHook
 from asgiref.sync import sync_to_async
@@ -15,19 +11,11 @@
 
 
 class SnowflakeHookAsync(SnowflakeHook):
-<<<<<<< HEAD
     def run(  # type: ignore[override]
         self,
         sql: Union[str, List[str]],
         autocommit: bool = False,
         parameters: Optional[dict] = None,  # type: ignore[type-arg]
-=======
-    def run(
-        self,
-        sql: Union[str, list[str]],
-        autocommit: bool = False,
-        parameters: Optional[Dict[Any, Any]] = None,
->>>>>>> a921d147
     ) -> List[str]:
         """
         Makes sync connection to snowflake
@@ -82,11 +70,7 @@
                     self.log.info("Rows affected: %s", cur.rowcount)
                     self.log.info("Snowflake query id: %s", query_id)
 
-<<<<<<< HEAD
     async def get_query_status(self, query_ids: List[str]) -> Dict[str, Union[str, List[str]]]:
-=======
-    async def get_query_status(self, query_ids: List[str]) -> Dict[str, Any]:
->>>>>>> a921d147
         """
         Async function to get the Query status by query Ids, this function takes list of query_ids make
         sync_to_async connection
@@ -118,14 +102,9 @@
                                 "type": "FAILED_WITH_ERROR",
                                 "query_id": query_id,
                             }
-<<<<<<< HEAD
-                        else:
-                            return {"status": "error", "message": f"Unknown status: {status}"}
-=======
->>>>>>> a921d147
                     return {"status": "success", "query_ids": sfqid}
             except ProgrammingError as err:
-                error_message = (f"Programming Error: {str(err)}",)
+                error_message = "Programming Error: {0}".format(err)
                 self.log.error("error_message ", error_message)
                 return {"status": "error", "message": error_message, "type": "ERROR"}
         except Exception as e:
