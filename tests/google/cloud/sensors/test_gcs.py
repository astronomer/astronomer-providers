--- conflicted
+++ resolved
@@ -15,7 +15,7 @@
 # KIND, either express or implied.  See the License for the
 # specific language governing permissions and limitations
 # under the License.
-import datetime
+
 from unittest import mock
 
 import pytest
@@ -24,21 +24,14 @@
 from astronomer.providers.google.cloud.sensors.gcs import (
     GCSObjectExistenceSensorAsync,
     GCSObjectsWithPrefixExistenceSensorAsync,
-<<<<<<< HEAD
     GCSObjectUpdateSensorAsync,
+    GCSUploadSessionCompleteSensorAsync,
 )
 from astronomer.providers.google.cloud.triggers.gcs import (
     GCSBlobTrigger,
     GCSCheckBlobUpdateTimeTrigger,
     GCSPrefixBlobTrigger,
-=======
-    GCSUploadSessionCompleteSensorAsync,
-)
-from astronomer.providers.google.cloud.triggers.gcs import (
-    GCSBlobTrigger,
-    GCSPrefixBlobTrigger,
     GCSUploadSessionTrigger,
->>>>>>> d244d5ae
 )
 
 TEST_BUCKET = "TEST_BUCKET"
@@ -49,13 +42,12 @@
 TEST_MIN_OBJECTS = 1
 
 
-@pytest.fixture()
+@pytest.fixture(scope="function")
 def context():
     """
     Creates an empty context.
     """
-    context = {"data_interval_end": datetime.datetime.utcnow()}
-    yield context
+    yield
 
 
 def test_gcs_object_existence_sensor_async():
@@ -139,8 +131,52 @@
         task.execute_complete(
             context=None, event={"status": "success", "message": "Job completed", "matches": [TEST_OBJECT]}
         )
-<<<<<<< HEAD
-    mock_log_info.assert_called_with('Sensor checks existence of objects: %s, %s', TEST_BUCKET, TEST_OBJECT)
+    mock_log_info.assert_called_with("Sensor checks existence of objects: %s, %s", TEST_BUCKET, TEST_OBJECT)
+
+
+def test_gcs_upload_session_complete_sensor_async():
+    """
+    Asserts that a task is deferred and a GCSUploadSessionTrigger will be fired
+    when the GCSUploadSessionCompleteSensorAsync is executed.
+    """
+    task = GCSUploadSessionCompleteSensorAsync(
+        task_id="task-id",
+        bucket=TEST_BUCKET,
+        google_cloud_conn_id=TEST_GCP_CONN_ID,
+        prefix=TEST_OBJECT,
+        inactivity_period=TEST_INACTIVITY_PERIOD,
+        min_objects=TEST_MIN_OBJECTS,
+    )
+    with pytest.raises(TaskDeferred) as exc:
+        task.execute(context)
+    assert isinstance(exc.value.trigger, GCSUploadSessionTrigger), "Trigger is not a GCSUploadSessionTrigger"
+
+
+def test_gcs_upload_session_complete_sensor_execute_failure(context):
+    """Tests that an AirflowException is raised in case of error event"""
+    task = GCSUploadSessionCompleteSensorAsync(
+        task_id="task-id",
+        bucket=TEST_BUCKET,
+        google_cloud_conn_id=TEST_GCP_CONN_ID,
+        prefix=TEST_OBJECT,
+        inactivity_period=TEST_INACTIVITY_PERIOD,
+        min_objects=TEST_MIN_OBJECTS,
+    )
+    with pytest.raises(AirflowException):
+        task.execute_complete(context=None, event={"status": "error", "message": "test failure message"})
+
+
+def test_gcs_upload_session_complete_sensor_async_execute_complete():
+    """Asserts that execute complete is completed as expected"""
+    task = GCSUploadSessionCompleteSensorAsync(
+        task_id="task-id",
+        bucket=TEST_BUCKET,
+        google_cloud_conn_id=TEST_GCP_CONN_ID,
+        prefix=TEST_OBJECT,
+        inactivity_period=TEST_INACTIVITY_PERIOD,
+        min_objects=TEST_MIN_OBJECTS,
+    )
+    assert task.execute_complete(context=None, event={"status": "success", "message": "success"})
 
 
 def test_gcs_object_update_sensor_async(context):
@@ -168,44 +204,11 @@
         bucket=TEST_BUCKET,
         object=TEST_OBJECT,
         google_cloud_conn_id=TEST_GCP_CONN_ID,
-=======
-    mock_log_info.assert_called_with("Sensor checks existence of objects: %s, %s", TEST_BUCKET, TEST_OBJECT)
-
-
-def test_gcs_upload_session_complete_sensor_async():
-    """
-    Asserts that a task is deferred and a GCSUploadSessionTrigger will be fired
-    when the GCSUploadSessionCompleteSensorAsync is executed.
-    """
-    task = GCSUploadSessionCompleteSensorAsync(
-        task_id="task-id",
-        bucket=TEST_BUCKET,
-        google_cloud_conn_id=TEST_GCP_CONN_ID,
-        prefix=TEST_OBJECT,
-        inactivity_period=TEST_INACTIVITY_PERIOD,
-        min_objects=TEST_MIN_OBJECTS,
-    )
-    with pytest.raises(TaskDeferred) as exc:
-        task.execute(context)
-    assert isinstance(exc.value.trigger, GCSUploadSessionTrigger), "Trigger is not a GCSUploadSessionTrigger"
-
-
-def test_gcs_upload_session_complete_sensor_execute_failure(context):
-    """Tests that an AirflowException is raised in case of error event"""
-    task = GCSUploadSessionCompleteSensorAsync(
-        task_id="task-id",
-        bucket=TEST_BUCKET,
-        google_cloud_conn_id=TEST_GCP_CONN_ID,
-        prefix=TEST_OBJECT,
-        inactivity_period=TEST_INACTIVITY_PERIOD,
-        min_objects=TEST_MIN_OBJECTS,
->>>>>>> d244d5ae
-    )
-    with pytest.raises(AirflowException):
-        task.execute_complete(context=None, event={"status": "error", "message": "test failure message"})
-
-
-<<<<<<< HEAD
+    )
+    with pytest.raises(AirflowException):
+        task.execute_complete(context=None, event={"status": "error", "message": "test failure message"})
+
+
 def test_gcs_object_update_sensor_async_execute_complete():
     """Asserts that logging occurs as expected"""
     task = GCSObjectUpdateSensorAsync(
@@ -217,18 +220,5 @@
     with mock.patch.object(task.log, "info") as mock_log_info:
         task.execute_complete(context=None, event={"status": "success", "message": "Job completed"})
     mock_log_info.assert_called_with(
-        'Sensor checks update time for object %s in bucket : %s', TEST_OBJECT, TEST_BUCKET
-    )
-=======
-def test_gcs_upload_session_complete_sensor_async_execute_complete():
-    """Asserts that execute complete is completed as expected"""
-    task = GCSUploadSessionCompleteSensorAsync(
-        task_id="task-id",
-        bucket=TEST_BUCKET,
-        google_cloud_conn_id=TEST_GCP_CONN_ID,
-        prefix=TEST_OBJECT,
-        inactivity_period=TEST_INACTIVITY_PERIOD,
-        min_objects=TEST_MIN_OBJECTS,
-    )
-    assert task.execute_complete(context=None, event={"status": "success", "message": "success"})
->>>>>>> d244d5ae
+        "Sensor checks update time for object %s in bucket : %s", TEST_OBJECT, TEST_BUCKET
+    )