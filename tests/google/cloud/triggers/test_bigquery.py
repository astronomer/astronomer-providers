--- conflicted
+++ resolved
@@ -6,11 +6,8 @@
 from airflow.triggers.base import TriggerEvent
 
 from astronomer.providers.google.cloud.triggers.bigquery import (
-<<<<<<< HEAD
+    BigQueryCheckTrigger,
     BigQueryGetDataTrigger,
-=======
-    BigQueryCheckTrigger,
->>>>>>> 33d9c7aa
     BigQueryInsertJobTrigger,
 )
 
@@ -80,11 +77,7 @@
 
 @pytest.mark.parametrize(
     "trigger_class",
-<<<<<<< HEAD
-    [BigQueryInsertJobTrigger, BigQueryGetDataTrigger],
-=======
-    [BigQueryInsertJobTrigger, BigQueryCheckTrigger],
->>>>>>> 33d9c7aa
+    [BigQueryInsertJobTrigger, BigQueryGetDataTrigger, BigQueryCheckTrigger],
 )
 @pytest.mark.asyncio
 @mock.patch("astronomer.providers.google.cloud.hooks.bigquery.BigQueryHookAsync.get_job_status")
@@ -120,21 +113,13 @@
 
 @pytest.mark.parametrize(
     "trigger_class",
-<<<<<<< HEAD
-    [BigQueryInsertJobTrigger, BigQueryGetDataTrigger],
-=======
-    [BigQueryInsertJobTrigger, BigQueryCheckTrigger],
->>>>>>> 33d9c7aa
+    [BigQueryInsertJobTrigger, BigQueryGetDataTrigger, BigQueryCheckTrigger],
 )
 @pytest.mark.asyncio
 @mock.patch("astronomer.providers.google.cloud.hooks.bigquery.BigQueryHookAsync.get_job_status")
 async def test_bigquery_op_trigger_terminated(mock_job_status, trigger_class):
     """
-<<<<<<< HEAD
-    Tests the BigQueryInsertJobTrigger and BigQueryGetDataTrigger fires the correct event in case of an error.
-=======
     Tests the BigQueryInsertJobTrigger and BigQueryCheckTrigger fires the correct event in case of an error.
->>>>>>> 33d9c7aa
     """
     # Set the status to a value other than success or pending
     mock_job_status.return_value = "error"
@@ -146,8 +131,6 @@
         dataset_id=TEST_DATASET_ID,
         table_id=TEST_TABLE_ID,
         poll_interval=POLLING_PERIOD_SECONDS,
-<<<<<<< HEAD
-=======
     )
 
     task = asyncio.create_task(trigger.run().__anext__())
@@ -164,7 +147,7 @@
 
 @pytest.mark.parametrize(
     "trigger_class",
-    [BigQueryInsertJobTrigger, BigQueryCheckTrigger],
+    [BigQueryInsertJobTrigger, BigQueryGetDataTrigger, BigQueryCheckTrigger],
 )
 @pytest.mark.asyncio
 @mock.patch("astronomer.providers.google.cloud.hooks.bigquery.BigQueryHookAsync.get_job_status")
@@ -247,7 +230,6 @@
         TEST_DATASET_ID,
         TEST_TABLE_ID,
         POLLING_PERIOD_SECONDS,
->>>>>>> 33d9c7aa
     )
 
     task = asyncio.create_task(trigger.run().__anext__())
@@ -265,23 +247,13 @@
     asyncio.get_event_loop().stop()
 
 
-@pytest.mark.parametrize(
-    "trigger_class",
-    [BigQueryInsertJobTrigger, BigQueryGetDataTrigger],
-)
-@pytest.mark.asyncio
-@mock.patch("astronomer.providers.google.cloud.hooks.bigquery.BigQueryHookAsync.get_job_status")
-<<<<<<< HEAD
-async def test_bigquery_op_trigger_exception(mock_job_status, caplog, trigger_class):
-    """
-    Tests that the BigQueryInsertJobTrigger and BigQueryCheckTrigger fires the correct event in case of an error.
-=======
+@pytest.mark.asyncio
+@mock.patch("astronomer.providers.google.cloud.hooks.bigquery.BigQueryHookAsync.get_job_status")
 @mock.patch("astronomer.providers.google.cloud.hooks.bigquery.BigQueryHookAsync.get_job_output")
 async def test_bigquery_check_op_trigger_success_without_data(mock_job_output, mock_job_status):
     """
     Tests that the BigQueryCheckTrigger sends TriggerEvent as  { "status": "success", "records": None}
     when no rows are available in the query result.
->>>>>>> 33d9c7aa
     """
     mock_job_status.return_value = "success"
     mock_job_output.return_value = {
@@ -305,21 +277,24 @@
         "cacheHit": False,
     }
 
-<<<<<<< HEAD
-    trigger = trigger_class(
-        conn_id=TEST_CONN_ID,
-        job_id=TEST_JOB_ID,
-        project_id=TEST_GCP_PROJECT_ID,
-        dataset_id=TEST_DATASET_ID,
-        table_id=TEST_TABLE_ID,
-        poll_interval=POLLING_PERIOD_SECONDS,
-    )
-
-    task = asyncio.create_task(trigger.run().__anext__())
-    await asyncio.sleep(1)
-
-    assert task.done() is True
-    assert task.result() == TriggerEvent({"status": "error", "message": "Test exception"})
+    trigger = BigQueryCheckTrigger(
+        TEST_CONN_ID,
+        TEST_JOB_ID,
+        TEST_GCP_PROJECT_ID,
+        TEST_DATASET_ID,
+        TEST_TABLE_ID,
+        POLLING_PERIOD_SECONDS,
+    )
+
+    task = asyncio.create_task(trigger.run().__anext__())
+    await asyncio.sleep(0.5)
+
+    # TriggerEvent was returned
+    assert task.done() is True
+    assert task.result() == TriggerEvent({"status": "success", "records": None})
+
+    # Prevents error when task is destroyed while in "pending" state
+    asyncio.get_event_loop().stop()
 
 
 def test_bigquery_get_data_trigger_serialization():
@@ -347,9 +322,7 @@
     }
 
 
-pytest.mark.asyncio
-
-
+@pytest.mark.asyncio
 @mock.patch("astronomer.providers.google.cloud.hooks.bigquery.BigQueryHookAsync.get_job_status")
 @mock.patch("astronomer.providers.google.cloud.hooks.bigquery.BigQueryHookAsync.get_job_output")
 async def test_bigquery_get_data_trigger_success_with_data(mock_job_status, mock_job_output):
@@ -374,23 +347,19 @@
     }
 
     trigger = BigQueryGetDataTrigger(
-=======
-    trigger = BigQueryCheckTrigger(
->>>>>>> 33d9c7aa
-        TEST_CONN_ID,
-        TEST_JOB_ID,
-        TEST_GCP_PROJECT_ID,
-        TEST_DATASET_ID,
-        TEST_TABLE_ID,
-        POLLING_PERIOD_SECONDS,
-    )
-
-    task = asyncio.create_task(trigger.run().__anext__())
-    await asyncio.sleep(0.5)
-
-    # TriggerEvent was returned
-    assert task.done() is True
-<<<<<<< HEAD
+        TEST_CONN_ID,
+        TEST_JOB_ID,
+        TEST_GCP_PROJECT_ID,
+        TEST_DATASET_ID,
+        TEST_TABLE_ID,
+        POLLING_PERIOD_SECONDS,
+    )
+
+    task = asyncio.create_task(trigger.run().__anext__())
+    await asyncio.sleep(0.5)
+
+    # TriggerEvent was returned
+    assert task.done() is True
 
     # The extracted row will be parsed and formatted to retrieve the value from the
     # structure - 'rows":[{"f":[{"v":"42"},{"v":"monthy python"}]},{"f":[{"v":"42"},{"v":"fishy fish"}]}]
@@ -402,9 +371,6 @@
             "records": [["42", "monthy python"], ["42", "fishy fish"]],
         }
     )
-=======
-    assert task.result() == TriggerEvent({"status": "success", "records": None})
->>>>>>> 33d9c7aa
 
     # Prevents error when task is destroyed while in "pending" state
     asyncio.get_event_loop().stop()