--- conflicted
+++ resolved
@@ -18,11 +18,7 @@
 
 
 import asyncio
-<<<<<<< HEAD
-from datetime import datetime
-=======
 from datetime import datetime, timedelta
->>>>>>> d244d5ae
 from unittest import mock
 
 import pytest
@@ -32,34 +28,23 @@
 from astronomer.providers.google.cloud.hooks.gcs import GCSHookAsync
 from astronomer.providers.google.cloud.triggers.gcs import (
     GCSBlobTrigger,
-<<<<<<< HEAD
     GCSCheckBlobUpdateTimeTrigger,
     GCSPrefixBlobTrigger,
-=======
-    GCSPrefixBlobTrigger,
     GCSUploadSessionTrigger,
->>>>>>> d244d5ae
 )
 
 TEST_BUCKET = "TEST_BUCKET"
 TEST_OBJECT = "TEST_OBJECT"
-<<<<<<< HEAD
-TEST_PREFIX = 'TEST_PREFIX'
-=======
 TEST_PREFIX = "TEST_PREFIX"
->>>>>>> d244d5ae
 TEST_GCP_CONN_ID = "TEST_GCP_CONN_ID"
 TEST_POLLING_INTERVAL = 3.0
 TEST_DAG_ID = "unit_tests_gcs_sensor"
 TEST_HOOK_PARAMS = {}
-<<<<<<< HEAD
-TEST_TS_OBJECT = datetime.utcnow()
-=======
 TEST_INACTIVITY_PERIOD = 5.0
 TEST_MIN_OBJECTS = 1
 TEST_ALLOW_DELETE = True
 TEST_PREVIOUS_OBJECTS = {"a", "ab"}
->>>>>>> d244d5ae
+TEST_TS_OBJECT = datetime.utcnow()
 
 
 def test_gcs_blob_trigger_serialization():
@@ -203,21 +188,12 @@
 
 
 @pytest.mark.asyncio
-<<<<<<< HEAD
-@mock.patch("astronomer.providers.google.cloud.triggers.gcs.GCSPrefixBlobTrigger._object_with_prefix_exists")
-async def test_gcs_prefix_blob_trigger_success(mock_object_with_prefix_existss):
-    """
-    Tests that the GCSPrefixBlobTrigger is success case
-    """
-    mock_object_with_prefix_existss.return_value = ["success"]
-=======
 @mock.patch("astronomer.providers.google.cloud.triggers.gcs.GCSPrefixBlobTrigger._list_blobs_with_prefix")
 async def test_gcs_prefix_blob_trigger_success(mock_list_blobs_with_prefixs):
     """
     Tests that the GCSPrefixBlobTrigger is success case
     """
     mock_list_blobs_with_prefixs.return_value = ["success"]
->>>>>>> d244d5ae
 
     trigger = GCSPrefixBlobTrigger(
         TEST_BUCKET,
@@ -236,21 +212,12 @@
 
 
 @pytest.mark.asyncio
-<<<<<<< HEAD
-@mock.patch("astronomer.providers.google.cloud.triggers.gcs.GCSPrefixBlobTrigger._object_with_prefix_exists")
-async def test_gcs_prefix_blob_trigger_exception(mock_object_with_prefix_existss):
-    """
-    Tests the GCSPrefixBlobTrigger does fire if there is an exception.
-    """
-    mock_object_with_prefix_existss.side_effect = mock.AsyncMock(side_effect=Exception("Test exception"))
-=======
 @mock.patch("astronomer.providers.google.cloud.triggers.gcs.GCSPrefixBlobTrigger._list_blobs_with_prefix")
 async def test_gcs_prefix_blob_trigger_exception(mock_list_blobs_with_prefixs):
     """
     Tests the GCSPrefixBlobTrigger does fire if there is an exception.
     """
     mock_list_blobs_with_prefixs.side_effect = mock.AsyncMock(side_effect=Exception("Test exception"))
->>>>>>> d244d5ae
     trigger = GCSPrefixBlobTrigger(
         bucket=TEST_BUCKET,
         prefix=TEST_PREFIX,
@@ -264,21 +231,12 @@
 
 
 @pytest.mark.asyncio
-<<<<<<< HEAD
-@mock.patch("astronomer.providers.google.cloud.triggers.gcs.GCSPrefixBlobTrigger._object_with_prefix_exists")
-async def test_gcs_prefix_blob_trigger_pending(mock_object_with_prefix_existss):
-    """
-    Test that GCSPrefixBlobTrigger is in loop if file isn't found.
-    """
-    mock_object_with_prefix_existss.return_value = []
-=======
 @mock.patch("astronomer.providers.google.cloud.triggers.gcs.GCSPrefixBlobTrigger._list_blobs_with_prefix")
 async def test_gcs_prefix_blob_trigger_pending(mock_list_blobs_with_prefixs):
     """
     Test that GCSPrefixBlobTrigger is in loop if file isn't found.
     """
     mock_list_blobs_with_prefixs.return_value = []
->>>>>>> d244d5ae
 
     trigger = GCSPrefixBlobTrigger(
         TEST_BUCKET,
@@ -296,11 +254,7 @@
 
 
 @pytest.mark.asyncio
-<<<<<<< HEAD
-async def test_object_with_prefix_exists():
-=======
 async def test_list_blobs_with_prefix():
->>>>>>> d244d5ae
     """
     Tests to check if a particular object in Google Cloud Storage
     is found or not
@@ -318,39 +272,11 @@
         google_cloud_conn_id=TEST_GCP_CONN_ID,
         hook_params=TEST_HOOK_PARAMS,
     )
-<<<<<<< HEAD
-    res = await trigger._object_with_prefix_exists(hook, TEST_BUCKET, TEST_PREFIX)
-=======
     res = await trigger._list_blobs_with_prefix(hook, TEST_BUCKET, TEST_PREFIX)
->>>>>>> d244d5ae
     assert res == ["test_string"]
     bucket.list_blobs.assert_called_once_with(prefix=TEST_PREFIX)
 
 
-<<<<<<< HEAD
-def test_gcs_blob_update_trigger_serialization():
-    """
-    Asserts that the GCSCheckBlobUpdateTimeTrigger correctly serializes its arguments
-    and classpath.
-    """
-    trigger = GCSCheckBlobUpdateTimeTrigger(
-        TEST_BUCKET,
-        TEST_OBJECT,
-        TEST_TS_OBJECT,
-        TEST_POLLING_INTERVAL,
-        TEST_GCP_CONN_ID,
-        TEST_HOOK_PARAMS,
-    )
-    classpath, kwargs = trigger.serialize()
-    assert classpath == "astronomer.providers.google.cloud.triggers.gcs.GCSCheckBlobUpdateTimeTrigger"
-    assert kwargs == {
-        "bucket": TEST_BUCKET,
-        "object_name": TEST_OBJECT,
-        "ts": TEST_TS_OBJECT,
-        "polling_period_seconds": TEST_POLLING_INTERVAL,
-        "google_cloud_conn_id": TEST_GCP_CONN_ID,
-        "hook_params": TEST_HOOK_PARAMS,
-=======
 def test_gcs_upload_session_trigger_serialization():
     """
     Asserts that the GCSUploadSessionTrigger correctly serializes its arguments
@@ -379,78 +305,10 @@
         "min_objects": TEST_MIN_OBJECTS,
         "previous_objects": TEST_PREVIOUS_OBJECTS,
         "allow_delete": TEST_ALLOW_DELETE,
->>>>>>> d244d5ae
     }
 
 
 @pytest.mark.asyncio
-<<<<<<< HEAD
-@mock.patch(
-    "astronomer.providers.google.cloud.triggers.gcs.GCSCheckBlobUpdateTimeTrigger._is_blob_updated_after"
-)
-async def test_gcs_blob_update_trigger_success(mock_blob_updated):
-    """
-    Tests success case GCSCheckBlobUpdateTimeTrigger
-    """
-    mock_blob_updated.return_value = True, {"status": "success", "message": "success"}
-
-    trigger = GCSCheckBlobUpdateTimeTrigger(
-        TEST_BUCKET,
-        TEST_OBJECT,
-        TEST_TS_OBJECT,
-        TEST_POLLING_INTERVAL,
-        TEST_GCP_CONN_ID,
-        TEST_HOOK_PARAMS,
-    )
-
-    task = [i async for i in trigger.run()]
-    assert len(task) == 1
-    assert TriggerEvent({"status": "success", "message": "success"}) in task
-
-
-@pytest.mark.asyncio
-@mock.patch(
-    "astronomer.providers.google.cloud.triggers.gcs.GCSCheckBlobUpdateTimeTrigger._is_blob_updated_after"
-)
-async def test_gcs_blob_update_trigger_pending(mock_blob_updated):
-    """
-    Test that GCSCheckBlobUpdateTimeTrigger is in loop till file isn't updated.
-    """
-    mock_blob_updated.return_value = False, {"status": "pending", "message": "pending"}
-
-    trigger = GCSCheckBlobUpdateTimeTrigger(
-        TEST_BUCKET,
-        TEST_OBJECT,
-        TEST_TS_OBJECT,
-        TEST_POLLING_INTERVAL,
-        TEST_GCP_CONN_ID,
-        TEST_HOOK_PARAMS,
-    )
-    task = asyncio.create_task(trigger.run().__anext__())
-    await asyncio.sleep(0.5)
-
-    # TriggerEvent was not returned
-    assert task.done() is False
-    asyncio.get_event_loop().stop()
-
-
-@pytest.mark.asyncio
-@mock.patch(
-    "astronomer.providers.google.cloud.triggers.gcs.GCSCheckBlobUpdateTimeTrigger._is_blob_updated_after"
-)
-async def test_gcs_blob_update_trigger_exception(mock_object_exists):
-    """
-    Tests the GCSCheckBlobUpdateTimeTrigger does fire if there is an exception.
-    """
-    mock_object_exists.side_effect = mock.AsyncMock(side_effect=Exception("Test exception"))
-    trigger = GCSCheckBlobUpdateTimeTrigger(
-        TEST_BUCKET,
-        TEST_OBJECT,
-        TEST_TS_OBJECT,
-        TEST_POLLING_INTERVAL,
-        TEST_GCP_CONN_ID,
-        TEST_HOOK_PARAMS,
-=======
 @mock.patch("astronomer.providers.google.cloud.triggers.gcs.GCSUploadSessionTrigger._list_blobs_with_prefix")
 @mock.patch("astronomer.providers.google.cloud.triggers.gcs.GCSUploadSessionTrigger._is_bucket_updated")
 async def test_gcs_upload_session_trigger_pending(mock_is_bucket_updated, mock_list_blobs):
@@ -532,7 +390,6 @@
         TEST_MIN_OBJECTS,
         TEST_PREVIOUS_OBJECTS,
         TEST_ALLOW_DELETE,
->>>>>>> d244d5ae
     )
     task = [i async for i in trigger.run()]
     assert len(task) == 1
@@ -541,43 +398,6 @@
 
 @pytest.mark.asyncio
 @pytest.mark.parametrize(
-<<<<<<< HEAD
-    "blob_object_update_datetime, ts_object, expected_response",
-    [
-        (
-            "2022-03-07T10:05:43.535Z",
-            datetime(2022, 1, 1, 1, 1, 1),
-            (True, {"status": "success", "message": "success"}),
-        ),
-        (
-            "2022-03-07T10:05:43.535Z",
-            datetime(2022, 3, 8, 1, 1, 1),
-            (False, {"status": "pending", "message": "pending"}),
-        ),
-    ],
-)
-async def test_is_blob_updated_after(blob_object_update_datetime, ts_object, expected_response):
-    """
-    Tests to check if a particular object in Google Cloud Storage
-    is found or not
-    """
-    hook = mock.AsyncMock(GCSHookAsync)
-    storage = mock.AsyncMock(Storage)
-    hook.get_storage_client.return_value = storage
-    bucket = mock.AsyncMock(Bucket)
-    storage.get_bucket.return_value = bucket
-    bucket.get_blob.return_value.updated = blob_object_update_datetime
-    trigger = GCSCheckBlobUpdateTimeTrigger(
-        bucket=TEST_BUCKET,
-        object_name=TEST_OBJECT,
-        ts=ts_object,
-        polling_period_seconds=TEST_POLLING_INTERVAL,
-        google_cloud_conn_id=TEST_GCP_CONN_ID,
-        hook_params=TEST_HOOK_PARAMS,
-    )
-    res = await trigger._is_blob_updated_after(hook, TEST_BUCKET, TEST_OBJECT, ts_object)
-    assert res == expected_response
-=======
     "allow_delete, current_objects, response",
     [
         (True, {"a", "aa", "ab"}, {"status": "pending"}),
@@ -611,42 +431,10 @@
     )
     res = trigger._is_bucket_updated(current_objects=current_objects)
     assert res == response
->>>>>>> d244d5ae
 
 
 @pytest.mark.asyncio
 @pytest.mark.parametrize(
-<<<<<<< HEAD
-    "blob_object, expected_response",
-    [
-        (
-            None,
-            (True, {"status": "error", "message": "Object (TEST_OBJECT) not found in Bucket (TEST_BUCKET)"}),
-        ),
-    ],
-)
-async def test_is_blob_updated_after_with_none(blob_object, expected_response):
-    """
-    Tests to check if a particular object in Google Cloud Storage
-    is found or not
-    """
-    hook = mock.AsyncMock(GCSHookAsync)
-    storage = mock.AsyncMock(Storage)
-    hook.get_storage_client.return_value = storage
-    bucket = mock.AsyncMock(Bucket)
-    storage.get_bucket.return_value = bucket
-    bucket.get_blob.return_value = blob_object
-    trigger = GCSCheckBlobUpdateTimeTrigger(
-        bucket=TEST_BUCKET,
-        object_name=TEST_OBJECT,
-        ts=TEST_TS_OBJECT,
-        polling_period_seconds=TEST_POLLING_INTERVAL,
-        google_cloud_conn_id=TEST_GCP_CONN_ID,
-        hook_params=TEST_HOOK_PARAMS,
-    )
-    res = await trigger._is_blob_updated_after(hook, TEST_BUCKET, TEST_OBJECT, TEST_TS_OBJECT)
-    assert res == expected_response
-=======
     "last_activity_time , min_objects, response",
     [
         (
@@ -697,4 +485,172 @@
     trigger.last_activity_time = last_activity_time
     res = trigger._is_bucket_updated(current_objects=TEST_PREVIOUS_OBJECTS)
     assert res == response
->>>>>>> d244d5ae
+
+
+def test_gcs_blob_update_trigger_serialization():
+    """
+    Asserts that the GCSCheckBlobUpdateTimeTrigger correctly serializes its arguments
+    and classpath.
+    """
+    trigger = GCSCheckBlobUpdateTimeTrigger(
+        TEST_BUCKET,
+        TEST_OBJECT,
+        TEST_TS_OBJECT,
+        TEST_POLLING_INTERVAL,
+        TEST_GCP_CONN_ID,
+        TEST_HOOK_PARAMS,
+    )
+    classpath, kwargs = trigger.serialize()
+    assert classpath == "astronomer.providers.google.cloud.triggers.gcs.GCSCheckBlobUpdateTimeTrigger"
+    assert kwargs == {
+        "bucket": TEST_BUCKET,
+        "object_name": TEST_OBJECT,
+        "ts": TEST_TS_OBJECT,
+        "polling_period_seconds": TEST_POLLING_INTERVAL,
+        "google_cloud_conn_id": TEST_GCP_CONN_ID,
+        "hook_params": TEST_HOOK_PARAMS,
+    }
+
+
+@pytest.mark.asyncio
+@mock.patch(
+    "astronomer.providers.google.cloud.triggers.gcs.GCSCheckBlobUpdateTimeTrigger._is_blob_updated_after"
+)
+async def test_gcs_blob_update_trigger_success(mock_blob_updated):
+    """
+    Tests success case GCSCheckBlobUpdateTimeTrigger
+    """
+    mock_blob_updated.return_value = True, {"status": "success", "message": "success"}
+
+    trigger = GCSCheckBlobUpdateTimeTrigger(
+        TEST_BUCKET,
+        TEST_OBJECT,
+        TEST_TS_OBJECT,
+        TEST_POLLING_INTERVAL,
+        TEST_GCP_CONN_ID,
+        TEST_HOOK_PARAMS,
+    )
+
+    task = [i async for i in trigger.run()]
+    assert len(task) == 1
+    assert TriggerEvent({"status": "success", "message": "success"}) in task
+
+
+@pytest.mark.asyncio
+@mock.patch(
+    "astronomer.providers.google.cloud.triggers.gcs.GCSCheckBlobUpdateTimeTrigger._is_blob_updated_after"
+)
+async def test_gcs_blob_update_trigger_pending(mock_blob_updated):
+    """
+    Test that GCSCheckBlobUpdateTimeTrigger is in loop till file isn't updated.
+    """
+    mock_blob_updated.return_value = False, {"status": "pending", "message": "pending"}
+
+    trigger = GCSCheckBlobUpdateTimeTrigger(
+        TEST_BUCKET,
+        TEST_OBJECT,
+        TEST_TS_OBJECT,
+        TEST_POLLING_INTERVAL,
+        TEST_GCP_CONN_ID,
+        TEST_HOOK_PARAMS,
+    )
+    task = asyncio.create_task(trigger.run().__anext__())
+    await asyncio.sleep(0.5)
+
+    # TriggerEvent was not returned
+    assert task.done() is False
+    asyncio.get_event_loop().stop()
+
+
+@pytest.mark.asyncio
+@mock.patch(
+    "astronomer.providers.google.cloud.triggers.gcs.GCSCheckBlobUpdateTimeTrigger._is_blob_updated_after"
+)
+async def test_gcs_blob_update_trigger_exception(mock_object_exists):
+    """
+    Tests the GCSCheckBlobUpdateTimeTrigger does fire if there is an exception.
+    """
+    mock_object_exists.side_effect = mock.AsyncMock(side_effect=Exception("Test exception"))
+    trigger = GCSCheckBlobUpdateTimeTrigger(
+        TEST_BUCKET,
+        TEST_OBJECT,
+        TEST_TS_OBJECT,
+        TEST_POLLING_INTERVAL,
+        TEST_GCP_CONN_ID,
+        TEST_HOOK_PARAMS,
+    )
+    task = [i async for i in trigger.run()]
+    assert len(task) == 1
+    assert TriggerEvent({"status": "error", "message": "Test exception"}) in task
+
+
+@pytest.mark.asyncio
+@pytest.mark.parametrize(
+    "blob_object_update_datetime, ts_object, expected_response",
+    [
+        (
+            "2022-03-07T10:05:43.535Z",
+            datetime(2022, 1, 1, 1, 1, 1),
+            (True, {"status": "success", "message": "success"}),
+        ),
+        (
+            "2022-03-07T10:05:43.535Z",
+            datetime(2022, 3, 8, 1, 1, 1),
+            (False, {"status": "pending", "message": "pending"}),
+        ),
+    ],
+)
+async def test_is_blob_updated_after(blob_object_update_datetime, ts_object, expected_response):
+    """
+    Tests to check if a particular object in Google Cloud Storage
+    is found or not
+    """
+    hook = mock.AsyncMock(GCSHookAsync)
+    storage = mock.AsyncMock(Storage)
+    hook.get_storage_client.return_value = storage
+    bucket = mock.AsyncMock(Bucket)
+    storage.get_bucket.return_value = bucket
+    bucket.get_blob.return_value.updated = blob_object_update_datetime
+    trigger = GCSCheckBlobUpdateTimeTrigger(
+        bucket=TEST_BUCKET,
+        object_name=TEST_OBJECT,
+        ts=ts_object,
+        polling_period_seconds=TEST_POLLING_INTERVAL,
+        google_cloud_conn_id=TEST_GCP_CONN_ID,
+        hook_params=TEST_HOOK_PARAMS,
+    )
+    res = await trigger._is_blob_updated_after(hook, TEST_BUCKET, TEST_OBJECT, ts_object)
+    assert res == expected_response
+
+
+@pytest.mark.asyncio
+@pytest.mark.parametrize(
+    "blob_object, expected_response",
+    [
+        (
+            None,
+            (True, {"status": "error", "message": "Object (TEST_OBJECT) not found in Bucket (TEST_BUCKET)"}),
+        ),
+    ],
+)
+async def test_is_blob_updated_after_with_none(blob_object, expected_response):
+    """
+    Tests to check if a particular object in Google Cloud Storage
+    is found or not
+    """
+    hook = mock.AsyncMock(GCSHookAsync)
+    storage = mock.AsyncMock(Storage)
+    hook.get_storage_client.return_value = storage
+    bucket = mock.AsyncMock(Bucket)
+    storage.get_bucket.return_value = bucket
+    bucket.get_blob.return_value = blob_object
+    trigger = GCSCheckBlobUpdateTimeTrigger(
+        bucket=TEST_BUCKET,
+        object_name=TEST_OBJECT,
+        ts=TEST_TS_OBJECT,
+        polling_period_seconds=TEST_POLLING_INTERVAL,
+        google_cloud_conn_id=TEST_GCP_CONN_ID,
+        hook_params=TEST_HOOK_PARAMS,
+    )
+    res = await trigger._is_blob_updated_after(hook, TEST_BUCKET, TEST_OBJECT, TEST_TS_OBJECT)
+    assert res == expected_response