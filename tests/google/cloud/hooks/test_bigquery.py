--- conflicted
+++ resolved
@@ -112,9 +112,8 @@
 
 @pytest.mark.asyncio
 @mock.patch("astronomer.providers.google.cloud.hooks.bigquery.BigQueryHookAsync.get_job_instance")
-<<<<<<< HEAD
 @mock.patch("astronomer.providers.google.cloud.hooks.bigquery.Session")
-async def test_get_job_output(mock_session, mock_job_instance):
+async def test_get_job_output_assert_once_with(mock_session, mock_job_instance):
     hook = BigQueryHookAsync()
     await hook.get_job_output(job_id=JOB_ID, project_id=PROJECT_ID)
     mock_job_instance.assert_called_once_with(
@@ -174,7 +173,10 @@
     )
     response = hook.interval_check(row1, row2, metrics_thresholds, ignore_zero, ratio_formula)
     assert response is None
-=======
+
+
+@pytest.mark.asyncio
+@mock.patch("astronomer.providers.google.cloud.hooks.bigquery.BigQueryHookAsync.get_job_instance")
 async def test_get_job_output(mock_job_instance):
     """
     Tests to check if a particular object in Google Cloud Storage
@@ -200,5 +202,4 @@
     mock_job_instance.return_value = mock_job_client
     mock_job_client.get_query_results.return_value = response
     resp = await hook.get_job_output(job_id=JOB_ID, project_id=PROJECT_ID)
-    assert resp == response
->>>>>>> 846fcb32
+    assert resp == response