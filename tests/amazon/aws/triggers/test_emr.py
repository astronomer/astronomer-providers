import asyncio
from unittest import mock

import pytest
from airflow.triggers.base import TriggerEvent

from astronomer.providers.amazon.aws.triggers.emr import (
    EmrContainerSensorTrigger,
<<<<<<< HEAD
    EmrJobFlowSensorTrigger,
=======
    EmrStepSensorTrigger,
>>>>>>> f4b3e6e9
)

TASK_ID = "test_emr_container_sensor"
VIRTUAL_CLUSTER_ID = "test_cluster_1"
JOB_ID = "jobid-12122"
AWS_CONN_ID = "aws_default"
MAX_RETRIES = 5
POLL_INTERVAL = 5
<<<<<<< HEAD
TARGET_STATE = ["TERMINATED"]
FAILED_STATE = ["TERMINATED_WITH_ERRORS"]
MOCK_RESPONSE = {
    "Cluster": {
        "Id": "j-336EWEPYOZKOD",
        "Name": "PiCalc",
        "Status": {"State": "RUNNING", "StateChangeReason": {"Message": "Running step"}},
    },
    "ResponseMetadata": {
        "RequestId": "7256b5b8-f298-4c3e-868c-7bdf9983a4a3",
        "HTTPStatusCode": 200,
        "HTTPHeaders": {
            "x-amzn-requestid": "7256b5b8-f298-4c3e-868c-7bdf9983a4a3",
            "content-type": "application/x-amz-json-1.1",
            "content-length": "1055",
            "date": "Mon, 04 Apr 2022 13:11:54 GMT",
        },
        "RetryAttempts": 0,
    },
}
MOCK_FAILED_RESPONSE = {
    "Cluster": {
        "Id": "j-336EWEPYOZKOD",
        "Name": "PiCalc",
        "Status": {
            "State": "TERMINATED_WITH_ERRORS",
            "StateChangeReason": {"Message": "Failed", "Code": "1111"},
        },
    }
}
=======
JOB_FLOW_ID = "j-U0CTOZ0R20QG"
STEP_ID = "s-34RIO9CJERRJL"
>>>>>>> f4b3e6e9


def test_emr_container_sensors_trigger_serialization():
    """
    Asserts that the TaskStateTrigger correctly serializes its arguments
    and classpath.
    """
    trigger = EmrContainerSensorTrigger(
        virtual_cluster_id=VIRTUAL_CLUSTER_ID,
        job_id=JOB_ID,
        max_retries=MAX_RETRIES,
        aws_conn_id=AWS_CONN_ID,
        poll_interval=POLL_INTERVAL,
    )
    classpath, kwargs = trigger.serialize()
    assert classpath == "astronomer.providers.amazon.aws.triggers.emr.EmrContainerSensorTrigger"
    assert kwargs == {
        "virtual_cluster_id": VIRTUAL_CLUSTER_ID,
        "job_id": JOB_ID,
        "max_retries": MAX_RETRIES,
        "poll_interval": POLL_INTERVAL,
        "aws_conn_id": AWS_CONN_ID,
    }


@pytest.mark.asyncio
@pytest.mark.parametrize(
    "mock_status",
    [
        "PENDING",
        "SUBMITTED",
        "RUNNING",
        None,
    ],
)
@mock.patch("astronomer.providers.amazon.aws.hooks.emr.EmrContainerHookAsync.check_job_status")
async def test_emr_container_sensors_trigger_run(mock_query_status, mock_status):
    """
    Test if the task is run is in trigger successfully.
    :return:
    """
    mock_query_status.return_value = mock_status
    trigger = EmrContainerSensorTrigger(
        virtual_cluster_id=VIRTUAL_CLUSTER_ID,
        job_id=JOB_ID,
        max_retries=MAX_RETRIES,
        aws_conn_id=AWS_CONN_ID,
        poll_interval=POLL_INTERVAL,
    )
    task = asyncio.create_task(trigger.run().__anext__())
    await asyncio.sleep(0.5)

    # TriggerEvent was not returned
    assert task.done() is False
    asyncio.get_event_loop().stop()


@pytest.mark.asyncio
@pytest.mark.parametrize(
    "mock_status",
    ["COMPLETED"],
)
@mock.patch("astronomer.providers.amazon.aws.hooks.emr.EmrContainerHookAsync.check_job_status")
async def test_emr_container_sensors_trigger_completed(mock_query_status, mock_status):
    """
    Test if the task is run is in trigger failure status.
    :return:
    """
    mock_query_status.return_value = mock_status
    trigger = EmrContainerSensorTrigger(
        virtual_cluster_id=VIRTUAL_CLUSTER_ID,
        job_id=JOB_ID,
        max_retries=MAX_RETRIES,
        aws_conn_id=AWS_CONN_ID,
        poll_interval=POLL_INTERVAL,
    )
    task = [i async for i in trigger.run()]
    assert len(task) == 1
    msg = "EMR Containers sensors completed"
    assert TriggerEvent({"status": "success", "message": msg}) in task


@pytest.mark.asyncio
@pytest.mark.parametrize(
    "mock_status",
    ["FAILED", "CANCELLED", "CANCEL_PENDING"],
)
@mock.patch("astronomer.providers.amazon.aws.hooks.emr.EmrContainerHookAsync.check_job_status")
async def test_emr_container_sensors_trigger_failure_status(mock_query_status, mock_status):
    """
    Test if the task is run is in trigger failure status.
    :return:
    """
    mock_query_status.return_value = mock_status
    trigger = EmrContainerSensorTrigger(
        virtual_cluster_id=VIRTUAL_CLUSTER_ID,
        job_id=JOB_ID,
        max_retries=MAX_RETRIES,
        aws_conn_id=AWS_CONN_ID,
        poll_interval=POLL_INTERVAL,
    )
    task = [i async for i in trigger.run()]
    assert len(task) == 1
    msg = f"EMR Containers sensor failed {mock_status}"
    assert TriggerEvent({"status": "error", "message": msg}) in task


@pytest.mark.asyncio
@mock.patch("astronomer.providers.amazon.aws.hooks.emr.EmrContainerHookAsync.check_job_status")
async def test_emr_container_sensors_trigger_exception(mock_query_status):
    """
    Test EMR container sensors with raise exception
    """
    mock_query_status.side_effect = Exception("Test exception")
    trigger = EmrContainerSensorTrigger(
        virtual_cluster_id=VIRTUAL_CLUSTER_ID,
        job_id=JOB_ID,
        max_retries=MAX_RETRIES,
        aws_conn_id=AWS_CONN_ID,
        poll_interval=POLL_INTERVAL,
    )
    task = [i async for i in trigger.run()]
    assert len(task) == 1
    assert TriggerEvent({"status": "error", "message": "Test exception"}) in task


<<<<<<< HEAD
def test_emr_job_flow_sensors_trigger_serialization():
    """
    Asserts that the TaskStateTrigger correctly serializes its arguments
    and classpath.
    """
    trigger = EmrJobFlowSensorTrigger(
        job_flow_id=JOB_ID,
        aws_conn_id=AWS_CONN_ID,
        target_states=TARGET_STATE,
        failed_states=FAILED_STATE,
        poll_interval=POLL_INTERVAL,
    )
    classpath, kwargs = trigger.serialize()
    assert classpath == "astronomer.providers.amazon.aws.triggers.emr.EmrJobFlowSensorTrigger"
    assert kwargs == {
        "job_flow_id": JOB_ID,
        "aws_conn_id": AWS_CONN_ID,
        "target_states": TARGET_STATE,
        "failed_states": FAILED_STATE,
        "poll_interval": POLL_INTERVAL,
=======
def test_emr_step_sensor_serialization():
    """Asserts that the EmrStepSensorTrigger correctly serializes its arguments and classpath."""
    trigger = EmrStepSensorTrigger(
        job_flow_id=JOB_FLOW_ID, step_id=STEP_ID, aws_conn_id=AWS_CONN_ID, poke_interval=60
    )

    classpath, kwargs = trigger.serialize()
    assert classpath == "astronomer.providers.amazon.aws.triggers.emr.EmrStepSensorTrigger"
    assert kwargs == {
        "job_flow_id": JOB_FLOW_ID,
        "step_id": STEP_ID,
        "aws_conn_id": AWS_CONN_ID,
        "poke_interval": 60,
        "target_states": ["COMPLETED"],
        "failed_states": ["CANCELLED", "FAILED", "INTERRUPTED"],
    }


def _emr_describe_step_response(state):
    """Return dummy response dict for emr_describe_step method"""
    return {
        "Step": {
            "Id": STEP_ID,
            "Name": "PiCir",
            "ActionOnFailure": "TERMINATE_JOB_FLOW",
            "Status": {
                "State": state,
                "FailureDetails": {"Reason": "Unknown Error", "Message": "", "LogFile": ""},
            },
        }
>>>>>>> f4b3e6e9
    }


@pytest.mark.asyncio
<<<<<<< HEAD
@pytest.mark.parametrize(
    "mock_status",
    [
        "PENDING",
        "SUBMITTED",
        "RUNNING",
        None,
    ],
)
@mock.patch("astronomer.providers.amazon.aws.hooks.emr.EmrJobFlowHookAsync.get_cluster_details")
async def test_emr_job_flow_sensors_trigger_run(mock_cluster_detail, mock_status):
    """
    Test if the task is run is in trigger successfully.
    :return:
    """
    MOCK_RESPONSE["Cluster"]["Status"]["State"] = mock_status
    mock_cluster_detail.return_value = MOCK_RESPONSE
    trigger = EmrJobFlowSensorTrigger(
        job_flow_id=JOB_ID,
        aws_conn_id=AWS_CONN_ID,
        target_states=TARGET_STATE,
        failed_states=FAILED_STATE,
        poll_interval=POLL_INTERVAL,
=======
@mock.patch("astronomer.providers.amazon.aws.hooks.emr.EmrStepSensorHookAsync.emr_describe_step")
async def test_emr_step_sensor_trigger_run_success(emr_describe_step):
    """Assert EmrStepSensorTrigger run method success"""
    emr_describe_step.return_value = _emr_describe_step_response("COMPLETED")
    trigger = EmrStepSensorTrigger(
        job_flow_id=JOB_FLOW_ID, step_id=STEP_ID, aws_conn_id=AWS_CONN_ID, poke_interval=60
    )
    task = [i async for i in trigger.run()]
    response = TriggerEvent({"status": "success", "message": "Job flow currently COMPLETED"})
    assert len(task) == 1
    assert response in task


@pytest.mark.asyncio
@pytest.mark.parametrize(
    "mock_response",
    [
        _emr_describe_step_response("PENDING"),
        _emr_describe_step_response("CANCEL_PENDING"),
        _emr_describe_step_response("RUNNING"),
        _emr_describe_step_response(None),
    ],
)
@mock.patch("astronomer.providers.amazon.aws.hooks.emr.EmrStepSensorHookAsync.emr_describe_step")
async def test_emr_step_sensor_trigger_run_pending(emr_describe_step, mock_response):
    """Assert run method of EmrStepSensorHookAsync sleep"""
    emr_describe_step.return_value = mock_response
    trigger = EmrStepSensorTrigger(
        job_flow_id=JOB_FLOW_ID, step_id=STEP_ID, aws_conn_id=AWS_CONN_ID, poke_interval=5
>>>>>>> f4b3e6e9
    )
    task = asyncio.create_task(trigger.run().__anext__())
    await asyncio.sleep(0.5)

    # TriggerEvent was not returned
    assert task.done() is False
    asyncio.get_event_loop().stop()


@pytest.mark.asyncio
@pytest.mark.parametrize(
<<<<<<< HEAD
    "mock_status",
    ["TERMINATED"],
)
@mock.patch("astronomer.providers.amazon.aws.hooks.emr.EmrJobFlowHookAsync.get_cluster_details")
async def test_emr_job_flow_sensors_trigger_completed(mock_cluster_detail, mock_status):
    """
    Test if the task is run is in trigger failure status.
    :return:
    """
    MOCK_RESPONSE["Cluster"]["Status"]["State"] = mock_status
    mock_cluster_detail.return_value = MOCK_RESPONSE
    trigger = EmrJobFlowSensorTrigger(
        job_flow_id=JOB_ID,
        aws_conn_id=AWS_CONN_ID,
        target_states=TARGET_STATE,
        failed_states=FAILED_STATE,
        poll_interval=POLL_INTERVAL,
    )
    task = [i async for i in trigger.run()]
    assert len(task) == 1
    msg = f"Job flow currently {mock_status}"
    assert TriggerEvent({"status": "success", "message": msg}) in task


@pytest.mark.asyncio
@mock.patch("astronomer.providers.amazon.aws.hooks.emr.EmrJobFlowHookAsync.get_cluster_details")
async def test_emr_job_flow_sensors_trigger_failure_status(mock_cluster_detail):
    """
    Test if the task is run is in trigger failure status.
    :return:
    """
    MOCK_FAILED_RESPONSE["Cluster"]["Status"]["State"] = "TERMINATED_WITH_ERRORS"
    print("MOCK_FAILED_RESPONSE ", MOCK_FAILED_RESPONSE)
    mock_cluster_detail.return_value = MOCK_FAILED_RESPONSE
    trigger = EmrJobFlowSensorTrigger(
        job_flow_id=JOB_ID,
        aws_conn_id=AWS_CONN_ID,
        target_states=TARGET_STATE,
        failed_states=FAILED_STATE,
        poll_interval=POLL_INTERVAL,
    )
    task = [i async for i in trigger.run()]
    assert len(task) == 1
    final_message = "EMR job failed"
    error_code = "1111"
    msg = f"for code: { error_code } with message Failed"
    final_message += " " + msg
    print("final_message ", final_message)
    print("task ", task)
    assert TriggerEvent({"status": "error", "message": final_message}) in task


@pytest.mark.asyncio
@mock.patch("astronomer.providers.amazon.aws.hooks.emr.EmrJobFlowHookAsync.get_cluster_details")
async def test_emr_job_flow_sensors_trigger_exception(mock_cluster_detaile):
    """
    Test emr job flow sensors trigger with exception
    """
    mock_cluster_detaile.side_effect = Exception("Test exception")
    trigger = EmrJobFlowSensorTrigger(
        job_flow_id=JOB_ID,
        aws_conn_id=AWS_CONN_ID,
        target_states=TARGET_STATE,
        failed_states=FAILED_STATE,
        poll_interval=POLL_INTERVAL,
=======
    "mock_response",
    [
        _emr_describe_step_response("CANCELLED"),
        _emr_describe_step_response("FAILED"),
        _emr_describe_step_response("INTERRUPTED"),
    ],
)
@mock.patch("astronomer.providers.amazon.aws.hooks.emr.EmrStepSensorHookAsync.emr_describe_step")
async def test_emr_step_sensor_trigger_run_fail(emr_describe_step, mock_response):
    """Assert run method of EmrStepSensorHookAsync fail"""
    emr_describe_step.return_value = mock_response
    trigger = EmrStepSensorTrigger(
        job_flow_id=JOB_FLOW_ID,
        step_id=STEP_ID,
        aws_conn_id=AWS_CONN_ID,
        poke_interval=5,
        failed_states=["CANCELLED", "FAILED", "INTERRUPTED"],
    )
    task = [i async for i in trigger.run()]
    response = TriggerEvent(
        {"status": "error", "message": "for reason Unknown Error with message  and log file "}
    )
    assert len(task) == 1
    assert response in task


@pytest.mark.asyncio
@mock.patch("astronomer.providers.amazon.aws.hooks.emr.EmrStepSensorHookAsync.emr_describe_step")
async def test_emr_step_sensor_trigger_run_failure(emr_describe_step):
    """Test EmrStepSensorTrigger run method fail"""
    emr_describe_step.side_effect = Exception("Test exception")
    trigger = EmrStepSensorTrigger(
        job_flow_id=JOB_FLOW_ID, step_id=STEP_ID, aws_conn_id=AWS_CONN_ID, poke_interval=60
>>>>>>> f4b3e6e9
    )
    task = [i async for i in trigger.run()]
    assert len(task) == 1
    assert TriggerEvent({"status": "error", "message": "Test exception"}) in task<|MERGE_RESOLUTION|>--- conflicted
+++ resolved
@@ -6,11 +6,8 @@
 
 from astronomer.providers.amazon.aws.triggers.emr import (
     EmrContainerSensorTrigger,
-<<<<<<< HEAD
     EmrJobFlowSensorTrigger,
-=======
     EmrStepSensorTrigger,
->>>>>>> f4b3e6e9
 )
 
 TASK_ID = "test_emr_container_sensor"
@@ -19,7 +16,8 @@
 AWS_CONN_ID = "aws_default"
 MAX_RETRIES = 5
 POLL_INTERVAL = 5
-<<<<<<< HEAD
+JOB_FLOW_ID = "j-U0CTOZ0R20QG"
+STEP_ID = "s-34RIO9CJERRJL"
 TARGET_STATE = ["TERMINATED"]
 FAILED_STATE = ["TERMINATED_WITH_ERRORS"]
 MOCK_RESPONSE = {
@@ -50,10 +48,6 @@
         },
     }
 }
-=======
-JOB_FLOW_ID = "j-U0CTOZ0R20QG"
-STEP_ID = "s-34RIO9CJERRJL"
->>>>>>> f4b3e6e9
 
 
 def test_emr_container_sensors_trigger_serialization():
@@ -180,28 +174,6 @@
     assert TriggerEvent({"status": "error", "message": "Test exception"}) in task
 
 
-<<<<<<< HEAD
-def test_emr_job_flow_sensors_trigger_serialization():
-    """
-    Asserts that the TaskStateTrigger correctly serializes its arguments
-    and classpath.
-    """
-    trigger = EmrJobFlowSensorTrigger(
-        job_flow_id=JOB_ID,
-        aws_conn_id=AWS_CONN_ID,
-        target_states=TARGET_STATE,
-        failed_states=FAILED_STATE,
-        poll_interval=POLL_INTERVAL,
-    )
-    classpath, kwargs = trigger.serialize()
-    assert classpath == "astronomer.providers.amazon.aws.triggers.emr.EmrJobFlowSensorTrigger"
-    assert kwargs == {
-        "job_flow_id": JOB_ID,
-        "aws_conn_id": AWS_CONN_ID,
-        "target_states": TARGET_STATE,
-        "failed_states": FAILED_STATE,
-        "poll_interval": POLL_INTERVAL,
-=======
 def test_emr_step_sensor_serialization():
     """Asserts that the EmrStepSensorTrigger correctly serializes its arguments and classpath."""
     trigger = EmrStepSensorTrigger(
@@ -232,12 +204,113 @@
                 "FailureDetails": {"Reason": "Unknown Error", "Message": "", "LogFile": ""},
             },
         }
->>>>>>> f4b3e6e9
     }
 
 
 @pytest.mark.asyncio
-<<<<<<< HEAD
+@mock.patch("astronomer.providers.amazon.aws.hooks.emr.EmrStepSensorHookAsync.emr_describe_step")
+async def test_emr_step_sensor_trigger_run_success(emr_describe_step):
+    """Assert EmrStepSensorTrigger run method success"""
+    emr_describe_step.return_value = _emr_describe_step_response("COMPLETED")
+    trigger = EmrStepSensorTrigger(
+        job_flow_id=JOB_FLOW_ID, step_id=STEP_ID, aws_conn_id=AWS_CONN_ID, poke_interval=60
+    )
+    task = [i async for i in trigger.run()]
+    response = TriggerEvent({"status": "success", "message": "Job flow currently COMPLETED"})
+    assert len(task) == 1
+    assert response in task
+
+
+@pytest.mark.asyncio
+@pytest.mark.parametrize(
+    "mock_response",
+    [
+        _emr_describe_step_response("PENDING"),
+        _emr_describe_step_response("CANCEL_PENDING"),
+        _emr_describe_step_response("RUNNING"),
+        _emr_describe_step_response(None),
+    ],
+)
+@mock.patch("astronomer.providers.amazon.aws.hooks.emr.EmrStepSensorHookAsync.emr_describe_step")
+async def test_emr_step_sensor_trigger_run_pending(emr_describe_step, mock_response):
+    """Assert run method of EmrStepSensorHookAsync sleep"""
+    emr_describe_step.return_value = mock_response
+    trigger = EmrStepSensorTrigger(
+        job_flow_id=JOB_FLOW_ID, step_id=STEP_ID, aws_conn_id=AWS_CONN_ID, poke_interval=5
+    )
+    task = asyncio.create_task(trigger.run().__anext__())
+    await asyncio.sleep(0.5)
+
+    # TriggerEvent was not returned
+    assert task.done() is False
+    asyncio.get_event_loop().stop()
+
+
+@pytest.mark.asyncio
+@pytest.mark.parametrize(
+    "mock_response",
+    [
+        _emr_describe_step_response("CANCELLED"),
+        _emr_describe_step_response("FAILED"),
+        _emr_describe_step_response("INTERRUPTED"),
+    ],
+)
+@mock.patch("astronomer.providers.amazon.aws.hooks.emr.EmrStepSensorHookAsync.emr_describe_step")
+async def test_emr_step_sensor_trigger_run_fail(emr_describe_step, mock_response):
+    """Assert run method of EmrStepSensorHookAsync fail"""
+    emr_describe_step.return_value = mock_response
+    trigger = EmrStepSensorTrigger(
+        job_flow_id=JOB_FLOW_ID,
+        step_id=STEP_ID,
+        aws_conn_id=AWS_CONN_ID,
+        poke_interval=5,
+        failed_states=["CANCELLED", "FAILED", "INTERRUPTED"],
+    )
+    task = [i async for i in trigger.run()]
+    response = TriggerEvent(
+        {"status": "error", "message": "for reason Unknown Error with message  and log file "}
+    )
+    assert len(task) == 1
+    assert response in task
+
+
+@pytest.mark.asyncio
+@mock.patch("astronomer.providers.amazon.aws.hooks.emr.EmrStepSensorHookAsync.emr_describe_step")
+async def test_emr_step_sensor_trigger_run_failure(emr_describe_step):
+    """Test EmrStepSensorTrigger run method fail"""
+    emr_describe_step.side_effect = Exception("Test exception")
+    trigger = EmrStepSensorTrigger(
+        job_flow_id=JOB_FLOW_ID, step_id=STEP_ID, aws_conn_id=AWS_CONN_ID, poke_interval=60
+    )
+    task = [i async for i in trigger.run()]
+    assert len(task) == 1
+    assert TriggerEvent({"status": "error", "message": "Test exception"}) in task
+
+
+def test_emr_job_flow_sensors_trigger_serialization():
+    """
+    Asserts that the TaskStateTrigger correctly serializes its arguments
+    and classpath.
+    """
+    trigger = EmrJobFlowSensorTrigger(
+        job_flow_id=JOB_ID,
+        aws_conn_id=AWS_CONN_ID,
+        target_states=TARGET_STATE,
+        failed_states=FAILED_STATE,
+        poll_interval=POLL_INTERVAL,
+    )
+    classpath, kwargs = trigger.serialize()
+    assert classpath == "astronomer.providers.amazon.aws.triggers.emr.EmrJobFlowSensorTrigger"
+    assert kwargs == {
+        "job_flow_id": JOB_ID,
+        "aws_conn_id": AWS_CONN_ID,
+        "target_states": TARGET_STATE,
+        "failed_states": FAILED_STATE,
+        "poll_interval": POLL_INTERVAL,
+    }
+
+
+@pytest.mark.asyncio
 @pytest.mark.parametrize(
     "mock_status",
     [
@@ -261,37 +334,6 @@
         target_states=TARGET_STATE,
         failed_states=FAILED_STATE,
         poll_interval=POLL_INTERVAL,
-=======
-@mock.patch("astronomer.providers.amazon.aws.hooks.emr.EmrStepSensorHookAsync.emr_describe_step")
-async def test_emr_step_sensor_trigger_run_success(emr_describe_step):
-    """Assert EmrStepSensorTrigger run method success"""
-    emr_describe_step.return_value = _emr_describe_step_response("COMPLETED")
-    trigger = EmrStepSensorTrigger(
-        job_flow_id=JOB_FLOW_ID, step_id=STEP_ID, aws_conn_id=AWS_CONN_ID, poke_interval=60
-    )
-    task = [i async for i in trigger.run()]
-    response = TriggerEvent({"status": "success", "message": "Job flow currently COMPLETED"})
-    assert len(task) == 1
-    assert response in task
-
-
-@pytest.mark.asyncio
-@pytest.mark.parametrize(
-    "mock_response",
-    [
-        _emr_describe_step_response("PENDING"),
-        _emr_describe_step_response("CANCEL_PENDING"),
-        _emr_describe_step_response("RUNNING"),
-        _emr_describe_step_response(None),
-    ],
-)
-@mock.patch("astronomer.providers.amazon.aws.hooks.emr.EmrStepSensorHookAsync.emr_describe_step")
-async def test_emr_step_sensor_trigger_run_pending(emr_describe_step, mock_response):
-    """Assert run method of EmrStepSensorHookAsync sleep"""
-    emr_describe_step.return_value = mock_response
-    trigger = EmrStepSensorTrigger(
-        job_flow_id=JOB_FLOW_ID, step_id=STEP_ID, aws_conn_id=AWS_CONN_ID, poke_interval=5
->>>>>>> f4b3e6e9
     )
     task = asyncio.create_task(trigger.run().__anext__())
     await asyncio.sleep(0.5)
@@ -303,7 +345,6 @@
 
 @pytest.mark.asyncio
 @pytest.mark.parametrize(
-<<<<<<< HEAD
     "mock_status",
     ["TERMINATED"],
 )
@@ -369,41 +410,6 @@
         target_states=TARGET_STATE,
         failed_states=FAILED_STATE,
         poll_interval=POLL_INTERVAL,
-=======
-    "mock_response",
-    [
-        _emr_describe_step_response("CANCELLED"),
-        _emr_describe_step_response("FAILED"),
-        _emr_describe_step_response("INTERRUPTED"),
-    ],
-)
-@mock.patch("astronomer.providers.amazon.aws.hooks.emr.EmrStepSensorHookAsync.emr_describe_step")
-async def test_emr_step_sensor_trigger_run_fail(emr_describe_step, mock_response):
-    """Assert run method of EmrStepSensorHookAsync fail"""
-    emr_describe_step.return_value = mock_response
-    trigger = EmrStepSensorTrigger(
-        job_flow_id=JOB_FLOW_ID,
-        step_id=STEP_ID,
-        aws_conn_id=AWS_CONN_ID,
-        poke_interval=5,
-        failed_states=["CANCELLED", "FAILED", "INTERRUPTED"],
-    )
-    task = [i async for i in trigger.run()]
-    response = TriggerEvent(
-        {"status": "error", "message": "for reason Unknown Error with message  and log file "}
-    )
-    assert len(task) == 1
-    assert response in task
-
-
-@pytest.mark.asyncio
-@mock.patch("astronomer.providers.amazon.aws.hooks.emr.EmrStepSensorHookAsync.emr_describe_step")
-async def test_emr_step_sensor_trigger_run_failure(emr_describe_step):
-    """Test EmrStepSensorTrigger run method fail"""
-    emr_describe_step.side_effect = Exception("Test exception")
-    trigger = EmrStepSensorTrigger(
-        job_flow_id=JOB_FLOW_ID, step_id=STEP_ID, aws_conn_id=AWS_CONN_ID, poke_interval=60
->>>>>>> f4b3e6e9
     )
     task = [i async for i in trigger.run()]
     assert len(task) == 1
