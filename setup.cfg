[metadata]
name = astronomer-providers
version = 1.18.4
url = https://github.com/astronomer/astronomer-providers/
author = Astronomer
author_email = humans@astronomer.io
description = Apache Airflow Providers containing Deferrable Operators & Sensors from Astronomer
long_description = file: README.rst
license = Apache License 2.0
license_files = LICENSE.txt
classifiers =
    Development Status :: 5 - Production/Stable
    Environment :: Web Environment
    Framework :: Apache Airflow
    Framework :: Apache Airflow :: Provider
    Intended Audience :: Developers
    License :: OSI Approved :: Apache Software License
    Operating System :: OS Independent
    Programming Language :: Python
    Programming Language :: Python :: 3
    Programming Language :: Python :: 3.8
    Programming Language :: Python :: 3.9
    Programming Language :: Python :: 3.10
    Programming Language :: Python :: 3.11
project_urls =
    Source Code=https://github.com/astronomer/astronomer-providers/
    Homepage=https://astronomer.io/
    Documentation=https://astronomer-providers.rtfd.io/
    Changelog=https://github.com/astronomer/astronomer-providers/blob/main/CHANGELOG.rst

[options]
python_requires = >=3.8
packages = find_namespace:
include_package_data = true
namespace_packages = astronomer,astronomer.providers
install_requires =
    apache-airflow>=2.6.0
    Flask-Session<0.6.0 # This release breaking our tests, let's pin it as a temporary workaround
    aiohttp
    aiofiles
    asgiref
    markupsafe>=1.1.1
zip_safe = false

[options.extras_require]
amazon =
    apache-airflow-providers-amazon>=8.17.0
    aiobotocore>=2.1.1
apache.hive =
    apache-airflow-providers-apache-hive>=6.1.5
    impyla
apache.livy =
    apache-airflow-providers-apache-livy>=3.7.1
    paramiko
cncf.kubernetes =
    apache-airflow-providers-cncf-kubernetes>=4
    kubernetes_asyncio
databricks =
    apache-airflow-providers-databricks>=6.1.0
    databricks-sql-connector>=2.0.4;python_version>='3.10'
dbt.cloud =
    apache-airflow-providers-dbt-cloud>=3.5.1
google =
    apache-airflow-providers-google>=10.14.0
    gcloud-aio-storage
    gcloud-aio-bigquery
http =
    apache-airflow-providers-http>=4.9.0
microsoft.azure =
    apache-airflow-providers-microsoft-azure>=8.5.1
sftp =
    apache-airflow-providers-sftp
    asyncssh>=2.12.0
snowflake =
    apache-airflow-providers-snowflake>=5.3.0
    snowflake-sqlalchemy>=1.4.4  # Temporary solution for https://github.com/astronomer/astronomer-providers/issues/958, we should pin apache-airflow-providers-snowflake version after it pins this package to great than or equal to 1.4.4.
# If in future we move Openlineage extractors out of the repo, this dependency should be removed
openlineage =
    openlineage-airflow>=0.12.0

docs =
    sphinx
    sphinx-autoapi
    sphinx-copybutton
tests =
    aioresponses
    asynctest
    parameterized
    pytest
    pytest-asyncio
    pytest-cov
    pre-commit
mypy =
    mypy>=0.950
    types-aiofiles
    types-boto
    types-certifi
    types-croniter
    types-Deprecated
    types-docutils
    types-freezegun
    types-paramiko
    types-protobuf
    types-python-dateutil
    types-python-slugify
    types-pytz
    types-redis
    types-requests
    types-setuptools
    types-termcolor
    types-tabulate
    types-toml
    types-Markdown
    types-PyMySQL
    types-PyYAML
    snowflake-connector-python>=3.3.0 # Temporary solution for fixing the issue that pip cannot find proper connector version

# All extras from above except 'mypy', 'docs' and 'tests'
all =
    aiobotocore>=2.1.1
    apache-airflow-providers-amazon>=8.17.0
    apache-airflow-providers-apache-hive>=6.1.5
    apache-airflow-providers-apache-livy>=3.7.1
    apache-airflow-providers-cncf-kubernetes>=4
    apache-airflow-providers-databricks>=6.1.0
    apache-airflow-providers-google>=10.14.0
<<<<<<< HEAD
    apache-airflow-providers-http>=4.9.0
    apache-airflow-providers-snowflake
=======
    apache-airflow-providers-http
    apache-airflow-providers-snowflake>=5.3.0
>>>>>>> 61675797
    apache-airflow-providers-sftp
    apache-airflow-providers-microsoft-azure>=8.5.1
    asyncssh>=2.12.0
    databricks-sql-connector>=2.0.4;python_version>='3.10'
    apache-airflow-providers-dbt-cloud>=3.5.1
    gcloud-aio-bigquery
    gcloud-aio-storage
    kubernetes_asyncio
    impyla
    openlineage-airflow>=0.12.0
    paramiko
    snowflake-sqlalchemy>=1.4.4  # Temporary solution for https://github.com/astronomer/astronomer-providers/issues/958, we should pin apache-airflow-providers-snowflake version after it pins this package to great than or equal to 1.4.4.

[options.packages.find]
include =
    astronomer.*

[options.entry_points]
apache_airflow_provider=
  provider_info=astronomer.providers.package:get_provider_info<|MERGE_RESOLUTION|>--- conflicted
+++ resolved
@@ -124,13 +124,8 @@
     apache-airflow-providers-cncf-kubernetes>=4
     apache-airflow-providers-databricks>=6.1.0
     apache-airflow-providers-google>=10.14.0
-<<<<<<< HEAD
     apache-airflow-providers-http>=4.9.0
-    apache-airflow-providers-snowflake
-=======
-    apache-airflow-providers-http
     apache-airflow-providers-snowflake>=5.3.0
->>>>>>> 61675797
     apache-airflow-providers-sftp
     apache-airflow-providers-microsoft-azure>=8.5.1
     asyncssh>=2.12.0
