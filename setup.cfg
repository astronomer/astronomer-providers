--- conflicted
+++ resolved
@@ -17,12 +17,8 @@
     aioresponses
     apache-airflow[snowflake]
     apache-airflow-providers-cncf-kubernetes>=3
-<<<<<<< HEAD
-    apache-airflow-providers-databricks==2.0.2
     apache-airflow-providers-google
-=======
     apache-airflow-providers-databricks==2.2.0
->>>>>>> 73428cd8
     asgiref
     kubernetes_asyncio
     gcloud-aio-storage
