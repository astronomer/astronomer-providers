[metadata]
name = astronomer-operators
version = attr: astronomer_operators.__version__
url = https://github.com/astronomer/astronomer-operators/
author = Astronomer
author_email = humans@astronomer.io
description = Astronomer Runtime Operators
long_description = file: README.rst

[options]
python_requires = >=3.7
packages = find:
include_package_data = true
install_requires =
    aiohttp
    aiofiles
    aioresponses
    apache-airflow-providers-amazon==3.0.0
    apache-airflow[snowflake]
    apache-airflow-providers-cncf-kubernetes>=3
<<<<<<< HEAD
    apache-airflow-providers-databricks==2.0.2
    apache-airflow-providers-amazon==3.0.0
    aiobotocore==2.1.1
=======
    apache-airflow-providers-google
    apache-airflow-providers-databricks==2.2.0
    apache-airflow-providers-google
>>>>>>> 7e9463e6
    asgiref
    aiobotocore==2.1.1
    kubernetes_asyncio
    gcloud-aio-storage
    gcloud-aio-bigquery
    typing_extensions; python_version < "3.8"
zip_safe = false

[options.extras_require]
tests =
    parameterized
    asynctest
    coverage
    mypy>=0.800
    pre-commit
    pytest
    pytest-asyncio

[options.packages.find]
include =
    astronomer_operators*

[tool:pytest]
testpaths = tests
addopts=--tb=short

[flake8]
exclude = venv/*,tox/*,specs/*
ignore = E123,E128,E266,E402,W503,E731,W601
max-line-length = 119

[isort]
profile = black
multi_line_output = 3

[mypy]
warn_unused_ignores = True
namespace_packages = True
install_types = True

[mypy-airflow.*]
ignore_missing_imports = True

[mypy-asgiref.*]
ignore_missing_imports = True<|MERGE_RESOLUTION|>--- conflicted
+++ resolved
@@ -18,15 +18,9 @@
     apache-airflow-providers-amazon==3.0.0
     apache-airflow[snowflake]
     apache-airflow-providers-cncf-kubernetes>=3
-<<<<<<< HEAD
-    apache-airflow-providers-databricks==2.0.2
+    apache-airflow-providers-databricks==2.2.0
     apache-airflow-providers-amazon==3.0.0
-    aiobotocore==2.1.1
-=======
     apache-airflow-providers-google
-    apache-airflow-providers-databricks==2.2.0
-    apache-airflow-providers-google
->>>>>>> 7e9463e6
     asgiref
     aiobotocore==2.1.1
     kubernetes_asyncio
