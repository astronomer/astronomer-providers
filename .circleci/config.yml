version: 2.1

workflows:
  test:
    jobs:
      - test

jobs:
  test:
    description: Test & Lint
    docker:
      - image: cimg/python:3.9
    steps:
      - checkout
      - run:
          name: Install dependencies
          command: >
            pip install 'git+https://github.com/astronomer/airflow.git@v2-2-2'
            && pip install 'apache-airflow-providers-databricks==2.0.2'
<<<<<<< HEAD
            && pip install 'apache-airflow-providers-snowflake'
=======
            && pip install 'apache-airflow-providers-postgres'
>>>>>>> cfd1d983
            && pip install -e .[tests]
      - run:
          name: Static checks
          command: |
            pre-commit run --all-files || { git --no-pager diff && false ; }
      - run:
          name: Run tests
          command: pytest --junit-xml=test-report/report.xml<|MERGE_RESOLUTION|>--- conflicted
+++ resolved
@@ -17,11 +17,8 @@
           command: >
             pip install 'git+https://github.com/astronomer/airflow.git@v2-2-2'
             && pip install 'apache-airflow-providers-databricks==2.0.2'
-<<<<<<< HEAD
             && pip install 'apache-airflow-providers-snowflake'
-=======
             && pip install 'apache-airflow-providers-postgres'
->>>>>>> cfd1d983
             && pip install -e .[tests]
       - run:
           name: Static checks
