import logging
import os
import time
from datetime import datetime
from typing import List

from airflow import DAG
from airflow.contrib.operators.slack_webhook_operator import SlackWebhookOperator
from airflow.models import DagRun
from airflow.models.baseoperator import chain
from airflow.operators.dummy import DummyOperator
from airflow.operators.python import PythonOperator
from airflow.operators.trigger_dagrun import TriggerDagRunOperator
from airflow.utils.session import create_session

SLACK_CHANNEL = os.environ.get("SLACK_CHANNEL", "#provider-alert")
SLACK_WEBHOOK_CONN = os.environ.get("SLACK_WEBHOOK_CONN", "http_slack")
SLACK_USERNAME = os.environ.get("SLACK_USERNAME", "airflow_app")


def get_report(dag_run_ids: List[str]) -> None:
    """Fetch dags run details and generate report"""
    with create_session() as session:
        last_dags_runs: List[DagRun] = session.query(DagRun).filter(DagRun.run_id.in_(dag_run_ids)).all()
        message_list: List[str] = []
        for dr in last_dags_runs:
            dr_status = f" *{dr.dag_id} : {dr.get_state()}* \n"
            message_list.append(dr_status)
            for ti in dr.get_task_instances():
                task_code = ":black_circle: "
                if not ((ti.task_id == "end") or (ti.task_id == "get_report")):
                    if ti.state == "success":
                        task_code = ":large_green_circle: "
                    elif ti.state == "failed":
                        task_code = ":red_circle: "
                    elif ti.state == "upstream_failed":
                        task_code = ":large_orange_circle: "
                    task_message_str = f"{task_code} {ti.task_id} : {ti.state} \n"
                    message_list.append(task_message_str)

        logging.info("%s", "".join(message_list))
        # Send dag run report on Slack
        try:
            SlackWebhookOperator(
                task_id="slack_alert",
                http_conn_id=SLACK_WEBHOOK_CONN,
                message="".join(message_list),
                channel=SLACK_CHANNEL,
                username=SLACK_USERNAME,
            ).execute(context=None)
        except Exception as e:
            logging.error("Error occur while sending slack alert. \n %s", e)


def prepare_dag_dependency(task_info, execution_time):
    """Prepare list of TriggerDagRunOperator task and dags run ids for dags of same providers"""
    _dag_run_ids = []
    _task_list = []
    for _example_dag in task_info:
        _task_id = list(_example_dag.keys())[0]

        _run_id = f"{_task_id}_{_example_dag.get(_task_id)}_" + execution_time
        _dag_run_ids.append(_run_id)
        _task_list.append(
            TriggerDagRunOperator(
                task_id=_task_id,
                trigger_dag_id=_example_dag.get(_task_id),
                trigger_run_id=_run_id,
                wait_for_completion=True,
                reset_dag_run=True,
                execution_date=execution_time,
                allowed_states=["success", "failed", "skipped"],
            )
        )
    return _task_list, _dag_run_ids


with DAG(
    dag_id="example_master_dag",
    schedule_interval="@daily",
    start_date=datetime(2022, 1, 1),
    catchup=False,
    tags=["master_dag"],
) as dag:
    # Sleep for 30 seconds so that all the example dag will be available before master dag trigger them
    start = PythonOperator(
        task_id="start",
        python_callable=lambda: time.sleep(30),
    )

    dag_run_ids = []
    amazon_task_info = [
        {"s3_sensor_dag": "example_s3_sensor"},
        {"redshift_sql_dag": "example_async_redshift_sql"},
        {"redshift_cluster_mgmt_dag": "example_async_redshift_cluster_management"},
<<<<<<< HEAD
        {"emr_job_flow_sensor_dag": "example_emr_job_flow_sensor"},
=======
        {"emr_cluster_dag": "example_emr_step_sensor"},
>>>>>>> f4b3e6e9
    ]
    amazon_trigger_tasks, ids = prepare_dag_dependency(amazon_task_info, "{{ ds }}")
    dag_run_ids.extend(ids)
    chain(*amazon_trigger_tasks)

    google_task_info = [
        {"bigquery_dag": "example_async_bigquery_queries"},
        {"gcs_sensor_dag": "example_async_gcs_sensors"},
        {"big_query_sensor_dag": "example_bigquery_sensors"},
        {"dataproc_dag": "example_gcp_dataproc"},
    ]
    google_trigger_tasks, ids = prepare_dag_dependency(google_task_info, "{{ ds }}")
    dag_run_ids.extend(ids)
    chain(*google_trigger_tasks)

    core_task_info = [
        {"external_task_wait_dag": "test_external_task_async_waits_for_me"},
        {"external_task_dag": "test_external_task_async"},
        {"file_sensor_dag": "example_async_file_sensor"},
    ]
    core_trigger_tasks, ids = prepare_dag_dependency(core_task_info, "{{ ds }}")
    dag_run_ids.extend(ids)
    chain(*core_trigger_tasks)

    kubernetes_task_info = [{"kubernetes_pod_dag": "example_kubernetes_operator"}]
    kubernetes_trigger_tasks, ids = prepare_dag_dependency(kubernetes_task_info, "{{ ds }}")
    dag_run_ids.extend(ids)
    chain(*kubernetes_trigger_tasks)

    databricks_task_info = [{"databricks_dag": "example_async_databricks"}]
    databricks_trigger_tasks, ids = prepare_dag_dependency(databricks_task_info, "{{ ds }}")
    dag_run_ids.extend(ids)
    chain(*databricks_trigger_tasks)

    http_task_info = [{"http_dag": "example_async_http_sensor"}]
    http_trigger_tasks, ids = prepare_dag_dependency(http_task_info, "{{ ds }}")
    dag_run_ids.extend(ids)
    chain(*http_trigger_tasks)

    snowflake_task_info = [{"snowflake_dag": "example_snowflake"}]
    snowflake_trigger_tasks, ids = prepare_dag_dependency(snowflake_task_info, "{{ ds }}")
    dag_run_ids.extend(ids)
    chain(*snowflake_trigger_tasks)

    report = PythonOperator(
        task_id="get_report",
        python_callable=get_report,
        op_kwargs={"dag_run_ids": dag_run_ids},
        trigger_rule="all_done",
    )

    end = DummyOperator(
        task_id="end",
        trigger_rule="all_success",
    )

    start >> [
        amazon_trigger_tasks[0],
        google_trigger_tasks[0],
        core_trigger_tasks[0],
        kubernetes_trigger_tasks[0],
        databricks_trigger_tasks[0],
        http_trigger_tasks[0],
        snowflake_trigger_tasks[0],
    ]

    last_task = [
        amazon_trigger_tasks[-1],
        google_trigger_tasks[-1],
        core_trigger_tasks[-1],
        kubernetes_trigger_tasks[-1],
        databricks_trigger_tasks[-1],
        http_trigger_tasks[-1],
        snowflake_trigger_tasks[-1],
    ]

    last_task >> end
    last_task >> report<|MERGE_RESOLUTION|>--- conflicted
+++ resolved
@@ -93,11 +93,8 @@
         {"s3_sensor_dag": "example_s3_sensor"},
         {"redshift_sql_dag": "example_async_redshift_sql"},
         {"redshift_cluster_mgmt_dag": "example_async_redshift_cluster_management"},
-<<<<<<< HEAD
         {"emr_job_flow_sensor_dag": "example_emr_job_flow_sensor"},
-=======
         {"emr_cluster_dag": "example_emr_step_sensor"},
->>>>>>> f4b3e6e9
     ]
     amazon_trigger_tasks, ids = prepare_dag_dependency(amazon_task_info, "{{ ds }}")
     dag_run_ids.extend(ids)
