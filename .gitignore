--- conflicted
+++ resolved
@@ -20,10 +20,6 @@
 dev/connections.yaml
 dev/dags/
 
-<<<<<<< HEAD
-# test reports
-test-report/
-=======
 # OSX
 .DS_Store
 
@@ -40,4 +36,6 @@
 docs/_doctrees/
 docs/_inventory_cache/
 docs/*/_api/
->>>>>>> 1adbd8f1
+
+# test reports
+test-report/