--- conflicted
+++ resolved
@@ -22,19 +22,10 @@
 * `Apache <apache/index.html>`_
 * `CNCF <cncf/index.html>`_
 * `Core <core/index.html>`_
-<<<<<<< HEAD
 * `Databricks <databricks/index>`_
 * `dbt <dbt/index>`_
 * `Google <google/index>`_
 * `HTTP <http/index>`_
 * `Microsoft <microsoft/index>`_
 * `Snowflake <snowflake/index>`_
-* `SFTP <sftp/index>`_
-=======
-* `Databricks <databricks/index.html>`_
-* `dbt <dbt/index.html>`_
-* `Google <google/index.html>`_
-* `HTTP <http/index.html>`_
-* `Microsoft <microsoft/index.html>`_
-* `Snowflake <snowflake/index.html>`_
->>>>>>> 54a14f6a
+* `SFTP <sftp/index>`_